--- conflicted
+++ resolved
@@ -74,7 +74,6 @@
             .curves($curves)
             .enable_ech_grease(true)
             .enable_signed_cert_timestamps(true)
-<<<<<<< HEAD
             .session_ticket(true)
             .pre_shared_key(true)
             .psk_skip_session_tickets(true)
@@ -90,13 +89,6 @@
             .pre_shared_key(true)
             .psk_skip_session_tickets(true)
             .key_shares_limit(2)
-=======
-            .session_ticket(false)
-            .pre_shared_key(true)
-            .psk_skip_session_tickets(true)
-            .key_shares_limit(3)
-            .psk_dhe_ke(false)
->>>>>>> f7017ced
             .cert_compression_algorithm(CERT_COMPRESSION_ALGORITHM)
             .build()
     };
@@ -540,7 +532,6 @@
             "Mozilla/5.0 (X11; Ubuntu; Linux x86_64; rv:133.0) Gecko/20100101 Firefox/135.0"
         )
     ]
-<<<<<<< HEAD
 );
 
 mod_generator!(
@@ -552,6 +543,4 @@
         Android,
         "Mozilla/5.0 (Android 13; Mobile; rv:133.0) Gecko/20100101 Firefox/135.0"
     )]
-=======
->>>>>>> f7017ced
-);+);
