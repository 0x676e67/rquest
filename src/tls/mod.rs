--- conflicted
+++ resolved
@@ -115,12 +115,8 @@
     };
 
     // Create the `SslConnectorBuilder` and configure it.
-    let mut connector = connector
-<<<<<<< HEAD
+    let mut mut connector = connector
         .configure_cert_verification(settings.certs_verification)?
-=======
-        .configure_cert_verification(builder.certs_verification)?
->>>>>>> ef880a7f
         .configure_alpn_protos(http_version_pref)?
         .configure_min_tls_version(tls.min_tls_version)?
         .configure_max_tls_version(tls.max_tls_version)?
