mod handle;

use std::{
    borrow::Cow,
    collections::{HashMap, hash_map::Entry},
    io::{Error, ErrorKind, Result},
    path::{Component, Path, PathBuf},
    sync::OnceLock,
};

<<<<<<< HEAD
use ahash::RandomState;
use antidote::RwLock;
pub use handle::KeyLogHandle;

static GLOBAL_KEYLOG_FILE_MAPPING: OnceLock<RwLock<HashMap<PathBuf, KeyLogHandle, RandomState>>> =
=======
pub use handle::KeyLogHandle;

use crate::sync::RwLock;

static GLOBAL_KEYLOG_FILE_MAPPING: OnceLock<RwLock<HashMap<PathBuf, KeyLogHandle>>> =
>>>>>>> da30d6be
    OnceLock::new();

/// Specifies the intent for a (TLS) keylogger to be used in a client or server configuration.
#[derive(Debug, Clone)]
pub enum KeyLogPolicy {
    /// Uses the default behavior, respecting the `SSLKEYLOGFILE` environment variable.
    ///
    /// If the environment variable is defined, keys will be logged to the specified path.
    /// Otherwise, no key logging will occur.
    Environment,

    /// Logs keys to the specified file path.
    ///
    /// The path is represented by a `PathBuf`, which is an owned, mutable path that can be
    /// manipulated and queried. This is useful for operations that require reading from or
    /// writing to the file system.
    File(PathBuf),
}

impl KeyLogPolicy {
    /// Creates a new key log file handle based on the policy.
    pub fn open_handle(self) -> Result<KeyLogHandle> {
        let path = match self {
            KeyLogPolicy::Environment => std::env::var("SSLKEYLOGFILE")
                .map(PathBuf::from)
                .map(normalize_path)
                .map_err(|err| {
                    Error::new(
                        ErrorKind::NotFound,
                        format!(
                            "KeyLogPolicy: SSLKEYLOGFILE environment is invalid: {}",
                            err
                        ),
                    )
                })?,
            KeyLogPolicy::File(keylog_filename) => normalize_path(keylog_filename),
        };

        let mapping = GLOBAL_KEYLOG_FILE_MAPPING
            .get_or_init(|| RwLock::new(HashMap::with_hasher(RandomState::new())));
        if let Some(handle) = mapping.read().get(&path).cloned() {
            return Ok(handle);
        }

        let mut mut_mapping = mapping.write();
        match mut_mapping.entry(path.clone()) {
            Entry::Occupied(entry) => Ok(entry.get().clone()),
            Entry::Vacant(entry) => {
                let handle = KeyLogHandle::new(path)?;
                entry.insert(handle.clone());
                Ok(handle)
            }
        }
    }
}

pub fn normalize_path<'a, P>(path: P) -> PathBuf
where
    P: Into<Cow<'a, Path>>,
{
    let path = path.into();
    let mut components = path.components().peekable();
    let mut ret = if let Some(c @ Component::Prefix(..)) = components.peek().cloned() {
        components.next();
        PathBuf::from(c.as_os_str())
    } else {
        PathBuf::new()
    };

    for component in components {
        match component {
            Component::Prefix(..) => unreachable!(),
            Component::RootDir => {
                ret.push(component.as_os_str());
            }
            Component::CurDir => {}
            Component::ParentDir => {
                ret.pop();
            }
            Component::Normal(c) => {
                ret.push(c);
            }
        }
    }
    ret
}<|MERGE_RESOLUTION|>--- conflicted
+++ resolved
@@ -8,19 +8,12 @@
     sync::OnceLock,
 };
 
-<<<<<<< HEAD
 use ahash::RandomState;
-use antidote::RwLock;
-pub use handle::KeyLogHandle;
-
-static GLOBAL_KEYLOG_FILE_MAPPING: OnceLock<RwLock<HashMap<PathBuf, KeyLogHandle, RandomState>>> =
-=======
 pub use handle::KeyLogHandle;
 
 use crate::sync::RwLock;
 
-static GLOBAL_KEYLOG_FILE_MAPPING: OnceLock<RwLock<HashMap<PathBuf, KeyLogHandle>>> =
->>>>>>> da30d6be
+static GLOBAL_KEYLOG_FILE_MAPPING: OnceLock<RwLock<HashMap<PathBuf, KeyLogHandle, RandomState>>> =
     OnceLock::new();
 
 /// Specifies the intent for a (TLS) keylogger to be used in a client or server configuration.
