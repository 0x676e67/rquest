use super::{AlpnProtos, AlpsProtos, CertStore, TlsVersion};
use boring2::ssl::{CertCompressionAlgorithm, SslCurve};
use std::{borrow::Cow, path::PathBuf};
use typed_builder::TypedBuilder;

/// Configuration settings for TLS connections.
///
/// This struct defines various parameters to fine-tune the behavior of a TLS connection,
/// including the root certificate store, certificate verification, ALPN protocols, and more.
#[derive(Debug, TypedBuilder)]
pub struct TlsConfig {
    #[builder(default, setter(into))]
    pub(crate) tls_keylog_file: Option<PathBuf>,

    #[builder(default, setter(transform = |input: impl IntoCertStore| input.into()))]
<<<<<<< HEAD
    pub cert_store: Option<CertStore>,
=======
    pub(crate) cert_store: Option<Cow<'static, CertStore>>,
>>>>>>> dccbbbb1

    #[builder(default = true)]
    pub(crate) cert_verification: bool,

    #[builder(default = true)]
    pub(crate) tls_sni: bool,

    #[builder(default = true)]
    pub(crate) verify_hostname: bool,

    #[builder(default = AlpnProtos::default())]
    pub(crate) alpn_protos: AlpnProtos,

    #[builder(default, setter(into))]
    pub(crate) alps_protos: Option<AlpsProtos>,

    #[builder(default = false)]
    pub(crate) alps_use_new_codepoint: bool,

    #[builder(default = true)]
    pub(crate) session_ticket: bool,

    #[builder(default, setter(into))]
    pub(crate) min_tls_version: Option<TlsVersion>,

    #[builder(default, setter(into))]
    pub(crate) max_tls_version: Option<TlsVersion>,

    #[builder(default = false)]
    pub(crate) pre_shared_key: bool,

    #[builder(default = false)]
    pub(crate) enable_ech_grease: bool,

    #[builder(default, setter(into))]
    pub(crate) permute_extensions: Option<bool>,

    #[builder(default, setter(into))]
    pub(crate) grease_enabled: Option<bool>,

    #[builder(default = false)]
    pub(crate) enable_ocsp_stapling: bool,

    #[builder(default = false)]
    pub(crate) enable_signed_cert_timestamps: bool,

    #[builder(default, setter(into))]
    pub(crate) record_size_limit: Option<u16>,

    #[builder(default = false)]
    pub(crate) psk_skip_session_ticket: bool,

    #[builder(default, setter(into))]
    pub(crate) key_shares_limit: Option<u8>,

    #[builder(default = true)]
    pub(crate) psk_dhe_ke: bool,

    #[builder(default = true)]
    pub(crate) renegotiation: bool,

    #[builder(default, setter(strip_option, into))]
    pub(crate) delegated_credentials: Option<Cow<'static, str>>,

    #[builder(default, setter(strip_option, into))]
    pub(crate) cipher_list: Option<Cow<'static, str>>,

    #[builder(default, setter(strip_option, into))]
    pub(crate) curves: Option<Cow<'static, [SslCurve]>>,

    #[builder(default, setter(strip_option, into))]
    pub(crate) sigalgs_list: Option<Cow<'static, str>>,

    #[builder(default, setter(transform = |input: impl IntoCertCompressionAlgorithm| input.into()))]
    pub(crate) cert_compression_algorithm: Option<Cow<'static, [CertCompressionAlgorithm]>>,

    #[builder(default, setter(strip_option, into))]
    pub(crate) extension_permutation_indices: Option<Cow<'static, [u8]>>,

    #[builder(default, setter(into))]
    pub(crate) aes_hw_override: Option<bool>,

    #[builder(default, setter(into))]
    pub(crate) random_aes_hw_override: bool,
}

impl Default for TlsConfig {
    fn default() -> Self {
        Self::builder().build()
    }
}

impl TlsConfig {
    /// Sets the file path for TLS key logging.
    pub fn set_tls_keylog_file<T>(&mut self, path: T) -> &mut Self
    where
        T: Into<PathBuf>,
    {
        self.tls_keylog_file = Some(path.into());
        self
    }

    /// Sets the certificate store used for TLS verification.
    pub fn set_cert_store<T>(&mut self, store: T) -> &mut Self
    where
        T: IntoCertStore,
    {
        self.cert_store = store.into();
        self
    }

    /// Enables or disables certificate verification.
    pub fn set_cert_verification(&mut self, enabled: bool) -> &mut Self {
        self.cert_verification = enabled;
        self
    }

    /// Enables or disables Server Name Indication (SNI).
    pub fn set_tls_sni(&mut self, enabled: bool) -> &mut Self {
        self.tls_sni = enabled;
        self
    }

    /// Enables or disables hostname verification.
    pub fn set_verify_hostname(&mut self, enabled: bool) -> &mut Self {
        self.verify_hostname = enabled;
        self
    }

    /// Sets the ALPN protocols to use.
    pub fn set_alpn_protos(&mut self, protos: AlpnProtos) -> &mut Self {
        self.alpn_protos = protos;
        self
    }

    /// Sets the ALPS protocols to use.
    pub fn set_alps_protos<T>(&mut self, protos: T) -> &mut Self
    where
        T: Into<Option<AlpsProtos>>,
    {
        self.alps_protos = protos.into();
        self
    }

    /// Enables or disables the use of a new codepoint for ALPS.
    pub fn set_alps_use_new_codepoint(&mut self, enabled: bool) -> &mut Self {
        self.alps_use_new_codepoint = enabled;
        self
    }

    /// Enables or disables TLS session tickets.
    pub fn set_session_ticket(&mut self, enabled: bool) -> &mut Self {
        self.session_ticket = enabled;
        self
    }

    /// Sets the minimum TLS version to use.
    pub fn set_min_tls_version<T>(&mut self, version: T) -> &mut Self
    where
        T: Into<Option<TlsVersion>>,
    {
        self.min_tls_version = version.into();
        self
    }

    /// Sets the maximum TLS version to use.
    pub fn set_max_tls_version<T>(&mut self, version: T) -> &mut Self
    where
        T: Into<Option<TlsVersion>>,
    {
        self.max_tls_version = version.into();
        self
    }

    /// Enables or disables pre-shared key authentication.
    pub fn set_pre_shared_key(&mut self, enabled: bool) -> &mut Self {
        self.pre_shared_key = enabled;
        self
    }

    /// Enables or disables GREASE ECH extension.
    pub fn set_enable_ech_grease(&mut self, enabled: bool) -> &mut Self {
        self.enable_ech_grease = enabled;
        self
    }

    /// Sets whether ClientHello extensions should be permuted.
    pub fn set_permute_extensions<T>(&mut self, permute: T) -> &mut Self
    where
        T: Into<Option<bool>>,
    {
        self.permute_extensions = permute.into();
        self
    }

    /// Enables or disables GREASE for the context.
    pub fn set_grease_enabled<T>(&mut self, enabled: T) -> &mut Self
    where
        T: Into<Option<bool>>,
    {
        self.grease_enabled = enabled.into();
        self
    }

    /// Enables or disables OCSP stapling.
    pub fn set_enable_ocsp_stapling(&mut self, enabled: bool) -> &mut Self {
        self.enable_ocsp_stapling = enabled;
        self
    }

    /// Enables or disables sending signed certificate timestamps.
    pub fn set_enable_signed_cert_timestamps(&mut self, enabled: bool) -> &mut Self {
        self.enable_signed_cert_timestamps = enabled;
        self
    }

    /// Sets the record size limit.
    pub fn set_record_size_limit<U: Into<Option<u16>>>(&mut self, limit: U) -> &mut Self {
        self.record_size_limit = limit.into();
        self
    }

    /// Enables or disables PSK session ticket skipping.
    pub fn set_psk_skip_session_ticket(&mut self, skip: bool) -> &mut Self {
        self.psk_skip_session_ticket = skip;
        self
    }

    /// Sets the key shares length limit.
    pub fn set_key_shares_limit<T>(&mut self, limit: T) -> &mut Self
    where
        T: Into<Option<u8>>,
    {
        self.key_shares_limit = limit.into();
        self
    }

    /// Enables or disables PSK with DHE key establishment.
    pub fn set_psk_dhe_ke(&mut self, enabled: bool) -> &mut Self {
        self.psk_dhe_ke = enabled;
        self
    }

    /// Enables or disables SSL renegotiation.
    pub fn set_renegotiation(&mut self, enabled: bool) -> &mut Self {
        self.renegotiation = enabled;
        self
    }

    /// Sets the delegated credentials to use.
    pub fn set_delegated_credentials<T>(&mut self, creds: T) -> &mut Self
    where
        T: Into<Cow<'static, str>>,
    {
        self.delegated_credentials = Some(creds.into());
        self
    }

    /// Sets the cipher list to use.
    pub fn set_cipher_list<T>(&mut self, ciphers: T) -> &mut Self
    where
        T: Into<Cow<'static, str>>,
    {
        self.cipher_list = Some(ciphers.into());
        self
    }

    /// Sets the supported curves.
    pub fn set_curves<T>(&mut self, curves: T) -> &mut Self
    where
        T: Into<Cow<'static, [SslCurve]>>,
    {
        self.curves = Some(curves.into());
        self
    }

    /// Sets the supported signature algorithms.
    pub fn set_sigalgs_list<T>(&mut self, sigalgs: T) -> &mut Self
    where
        T: Into<Cow<'static, str>>,
    {
        self.sigalgs_list = Some(sigalgs.into());
        self
    }

    /// Sets the certificate compression algorithms.
    pub fn set_cert_compression_algorithm<T>(&mut self, algs: T) -> &mut Self
    where
        T: IntoCertCompressionAlgorithm,
    {
        self.cert_compression_algorithm = algs.into();
        self
    }

    /// Sets the extension permutation indices.
    pub fn set_extension_permutation_indices<T>(&mut self, indices: T) -> &mut Self
    where
        T: Into<Cow<'static, [u8]>>,
    {
        self.extension_permutation_indices = Some(indices.into());
        self
    }

    /// Sets whether the AES hardware override should be enabled.
    pub fn set_aes_hw_override<T>(&mut self, enabled: T) -> &mut Self
    where
        T: Into<Option<bool>>,
    {
        self.aes_hw_override = enabled.into();
        self
    }

    /// Sets whether the random AES hardware override should be enabled.
    pub fn set_random_aes_hw_override(&mut self, enabled: bool) -> &mut Self {
        self.random_aes_hw_override = enabled;
        self
    }
}

/// A trait for converting various types into an optional `Cow` containing a `CertStore`.
///
/// This trait is used to provide a unified way to convert different types
/// into an optional `Cow` containing a `CertStore`.
pub trait IntoCertStore {
    /// Converts the given value into an optional `Cow` containing a `CertStore`.
    fn into(self) -> Option<CertStore>;
}

macro_rules! impl_into_cert_store {
    ($($t:ty => $body:expr),* $(,)?) => {
        $(impl IntoCertStore for $t {
            fn into(self) -> Option<CertStore> {
                $body(self)
            }
        })*
    };
}

impl_into_cert_store!(
    &'static CertStore => |s: &'static CertStore| Some(s.clone()),
    CertStore => |s| Some(s)
);

impl<T: IntoCertStore> IntoCertStore for Option<T> {
    fn into(self) -> Option<CertStore> {
        self.and_then(|v| v.into())
    }
}

/// A trait for converting various types into an optional `Cow` containing a slice of `CertCompressionAlgorithm`.
///
/// This trait is used to provide a unified way to convert different types
/// into an optional `Cow` containing a slice of `CertCompressionAlgorithm`.
pub trait IntoCertCompressionAlgorithm {
    /// Converts the given value into an optional `Cow` containing a slice of `CertCompressionAlgorithm`.
    fn into(self) -> Option<Cow<'static, [CertCompressionAlgorithm]>>;
}

macro_rules! impl_into_cert_compression_algorithm {
    ($($t:ty => $body:expr),* $(,)?) => {
        $(impl IntoCertCompressionAlgorithm for $t {
            fn into(self) -> Option<Cow<'static, [CertCompressionAlgorithm]>> {
                $body(self)
            }
        })*
    };
}

impl_into_cert_compression_algorithm!(
    &'static CertCompressionAlgorithm => |s: &'static CertCompressionAlgorithm| Some(Cow::Owned(vec![*s])),
    &'static [CertCompressionAlgorithm] => |s| Some(Cow::Borrowed(s)),
    CertCompressionAlgorithm => |s| Some(Cow::Owned(vec![s])),
    Vec<CertCompressionAlgorithm> => |s| Some(Cow::Owned(s)),
);

impl<const N: usize> IntoCertCompressionAlgorithm for &'static [CertCompressionAlgorithm; N] {
    fn into(self) -> Option<Cow<'static, [CertCompressionAlgorithm]>> {
        Some(Cow::Borrowed(self))
    }
}

impl<const N: usize> IntoCertCompressionAlgorithm for [CertCompressionAlgorithm; N] {
    fn into(self) -> Option<Cow<'static, [CertCompressionAlgorithm]>> {
        Some(Cow::Owned(self.to_vec()))
    }
}

impl<T: IntoCertCompressionAlgorithm> IntoCertCompressionAlgorithm for Option<T> {
    fn into(self) -> Option<Cow<'static, [CertCompressionAlgorithm]>> {
        self.and_then(|v| v.into())
    }
}<|MERGE_RESOLUTION|>--- conflicted
+++ resolved
@@ -13,11 +13,7 @@
     pub(crate) tls_keylog_file: Option<PathBuf>,
 
     #[builder(default, setter(transform = |input: impl IntoCertStore| input.into()))]
-<<<<<<< HEAD
-    pub cert_store: Option<CertStore>,
-=======
-    pub(crate) cert_store: Option<Cow<'static, CertStore>>,
->>>>>>> dccbbbb1
+    pub(crate) cert_store: Option<CertStore>,
 
     #[builder(default = true)]
     pub(crate) cert_verification: bool,
