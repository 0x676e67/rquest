//! Redirect Handling
//!
//! By default, a `Client` will automatically handle HTTP redirects, having a
//! maximum redirect chain of 10 hops. To customize this behavior, a
//! `redirect::Policy` can be used with a `ClientBuilder`.

use std::fmt;
use std::{error::Error as StdError, sync::Arc};

use crate::header::{AUTHORIZATION, COOKIE, PROXY_AUTHORIZATION, REFERER, WWW_AUTHENTICATE};
use http::{HeaderMap, HeaderValue, StatusCode};

use crate::{Url, client::Body};
use tower_http::follow_redirect::policy::{
    Action as TowerAction, Attempt as TowerAttempt, Policy as TowerPolicy,
};

/// A type that controls the policy on how to handle the following of redirects.
///
/// The default value will catch redirect loops, and has a maximum of 10
/// redirects it will follow in a chain before returning an error.
///
/// - `limited` can be used have the same as the default behavior, but adjust
///   the allowed maximum redirect hops in a chain.
/// - `none` can be used to disable all redirect behavior.
/// - `custom` can be used to create a customized policy.
#[derive(Clone)]
pub struct Policy {
    inner: PolicyKind,
}

/// A type that holds information on the next request and previous requests
/// in redirect chain.
#[derive(Debug)]
pub struct Attempt<'a> {
    status: StatusCode,
    next: &'a Url,
    previous: &'a [Url],
}

/// An action to perform when a redirect status code is found.
#[derive(Debug)]
pub struct Action {
    inner: ActionKind,
}

impl Policy {
    /// Create a `Policy` with a maximum number of redirects.
    ///
    /// An `Error` will be returned if the max is reached.
    pub fn limited(max: usize) -> Self {
        Self {
            inner: PolicyKind::Limit(max),
        }
    }

    /// Create a `Policy` that does not follow any redirect.
    pub fn none() -> Self {
        Self {
            inner: PolicyKind::None,
        }
    }

    /// Create a custom `Policy` using the passed function.
    ///
    /// # Note
    ///
    /// The default `Policy` handles a maximum loop
    /// chain, but the custom variant does not do that for you automatically.
    /// The custom policy should have some way of handling those.
    ///
    /// Information on the next request and previous requests can be found
    /// on the [`Attempt`] argument passed to the closure.
    ///
    /// Actions can be conveniently created from methods on the
    /// [`Attempt`].
    ///
    /// # Example
    ///
    /// ```rust
<<<<<<< HEAD
    /// # use reqwest::{Error, redirect};
=======
    /// # use wreq::{Error, redirect};
>>>>>>> 8480ef5c
    /// #
    /// # fn run() -> Result<(), Error> {
    /// let custom = redirect::Policy::custom(|attempt| {
    ///     if attempt.previous().len() > 5 {
    ///         attempt.error("too many redirects")
    ///     } else if attempt.url().host_str() == Some("example.domain") {
    ///         // prevent redirects to 'example.domain'
    ///         attempt.stop()
    ///     } else {
    ///         attempt.follow()
    ///     }
    /// });
<<<<<<< HEAD
    /// let client = reqwest::Client::builder()
=======
    /// let client = wreq::Client::builder()
>>>>>>> 8480ef5c
    ///     .redirect(custom)
    ///     .build()?;
    /// # Ok(())
    /// # }
    /// ```
    ///
    /// [`Attempt`]: struct.Attempt.html
    pub fn custom<T>(policy: T) -> Self
    where
        T: Fn(Attempt) -> Action + Send + Sync + 'static,
    {
        Self {
            inner: PolicyKind::Custom(Arc::new(policy)),
        }
    }

    /// Apply this policy to a given [`Attempt`] to produce a [`Action`].
    ///
    /// # Note
    ///
    /// This method can be used together with `Policy::custom()`
    /// to construct one `Policy` that wraps another.
    ///
    /// # Example
    ///
    /// ```rust
<<<<<<< HEAD
    /// # use reqwest::{Error, redirect};
=======
    /// # use wreq::{Error, redirect};
>>>>>>> 8480ef5c
    /// #
    /// # fn run() -> Result<(), Error> {
    /// let custom = redirect::Policy::custom(|attempt| {
    ///     eprintln!("{}, Location: {:?}", attempt.status(), attempt.url());
    ///     redirect::Policy::default().redirect(attempt)
    /// });
    /// # Ok(())
    /// # }
    /// ```
    pub fn redirect(&self, attempt: Attempt) -> Action {
        match self.inner {
            PolicyKind::Custom(ref custom) => custom(attempt),
            PolicyKind::Limit(max) => {
                // The first URL in the previous is the initial URL and not a redirection. It needs to be excluded.
                if attempt.previous.len() > max {
                    attempt.error(TooManyRedirects)
                } else {
                    attempt.follow()
                }
            }
            PolicyKind::None => attempt.stop(),
        }
    }

    pub(crate) fn check(&self, status: StatusCode, next: &Url, previous: &[Url]) -> ActionKind {
        self.redirect(Attempt {
            status,
            next,
            previous,
        })
        .inner
    }

    pub(crate) fn is_default(&self) -> bool {
        matches!(self.inner, PolicyKind::Limit(10))
    }
}

impl Default for Policy {
    fn default() -> Policy {
        // Keep `is_default` in sync
        Policy::limited(10)
    }
}

impl<'a> Attempt<'a> {
    /// Get the type of redirect.
    pub fn status(&self) -> StatusCode {
        self.status
    }

    /// Get the next URL to redirect to.
    pub fn url(&self) -> &Url {
        self.next
    }

    /// Get the list of previous URLs that have already been requested in this chain.
    pub fn previous(&self) -> &[Url] {
        self.previous
    }
<<<<<<< HEAD
    /// Returns an action meaning reqwest should follow the next URL.
=======
    /// Returns an action meaning wreq should follow the next URL.
>>>>>>> 8480ef5c
    pub fn follow(self) -> Action {
        Action {
            inner: ActionKind::Follow,
        }
    }

<<<<<<< HEAD
    /// Returns an action meaning reqwest should not follow the next URL.
=======
    /// Returns an action meaning wreq should not follow the next URL.
>>>>>>> 8480ef5c
    ///
    /// The 30x response will be returned as the `Ok` result.
    pub fn stop(self) -> Action {
        Action {
            inner: ActionKind::Stop,
        }
    }

    /// Returns an action failing the redirect with an error.
    ///
    /// The `Error` will be returned for the result of the sent request.
    pub fn error<E: Into<Box<dyn StdError + Send + Sync>>>(self, error: E) -> Action {
        Action {
            inner: ActionKind::Error(error.into()),
        }
    }
}

#[derive(Clone)]
enum PolicyKind {
    Custom(Arc<dyn Fn(Attempt) -> Action + Send + Sync + 'static>),
    Limit(usize),
    None,
}

impl fmt::Debug for Policy {
    fn fmt(&self, f: &mut fmt::Formatter) -> fmt::Result {
        f.debug_tuple("Policy").field(&self.inner).finish()
    }
}

impl fmt::Debug for PolicyKind {
    fn fmt(&self, f: &mut fmt::Formatter) -> fmt::Result {
        match *self {
            PolicyKind::Custom(..) => f.pad("Custom"),
            PolicyKind::Limit(max) => f.debug_tuple("Limit").field(&max).finish(),
            PolicyKind::None => f.pad("None"),
        }
    }
}

// pub(crate)

#[derive(Debug)]
pub(crate) enum ActionKind {
    Follow,
    Stop,
    Error(Box<dyn StdError + Send + Sync>),
}

pub(crate) fn remove_sensitive_headers(headers: &mut HeaderMap, next: &Url, previous: &[Url]) {
    if let Some(previous) = previous.last() {
        let cross_host = next.host_str() != previous.host_str()
            || next.port_or_known_default() != previous.port_or_known_default();
        if cross_host {
            headers.remove(AUTHORIZATION);
            headers.remove(COOKIE);
            headers.remove("cookie2");
            headers.remove(PROXY_AUTHORIZATION);
            headers.remove(WWW_AUTHENTICATE);
        }
    }
}

#[derive(Debug)]
struct TooManyRedirects;

impl fmt::Display for TooManyRedirects {
    fn fmt(&self, f: &mut fmt::Formatter<'_>) -> fmt::Result {
        f.write_str("too many redirects")
    }
}

impl StdError for TooManyRedirects {}

#[derive(Clone)]
pub(crate) struct TowerRedirectPolicy {
    policy: Arc<Policy>,
    referer: bool,
    urls: Vec<Url>,
    https_only: bool,
}

impl TowerRedirectPolicy {
    pub(crate) fn new(policy: Policy) -> Self {
        Self {
            policy: Arc::new(policy),
            referer: false,
            urls: Vec::new(),
            https_only: false,
        }
    }

    pub(crate) fn with_referer(&mut self, referer: bool) -> &mut Self {
        self.referer = referer;
        self
    }

    pub(crate) fn with_https_only(&mut self, https_only: bool) -> &mut Self {
        self.https_only = https_only;
        self
    }
}

fn make_referer(next: &Url, previous: &Url) -> Option<HeaderValue> {
    if next.scheme() == "http" && previous.scheme() == "https" {
        return None;
    }

    let mut referer = previous.clone();
    let _ = referer.set_username("");
    let _ = referer.set_password(None);
    referer.set_fragment(None);
    referer.as_str().parse().ok()
}

impl TowerPolicy<Body, crate::Error> for TowerRedirectPolicy {
    fn redirect(&mut self, attempt: &TowerAttempt<'_>) -> Result<TowerAction, crate::Error> {
        let previous_url =
            Url::parse(&attempt.previous().to_string()).expect("Previous URL must be valid");

        let next_url = match Url::parse(&attempt.location().to_string()) {
            Ok(url) => url,
            Err(e) => return Err(crate::error::builder(e)),
        };

        if next_url.scheme() != "http" && next_url.scheme() != "https" {
            return Err(crate::error::url_bad_scheme(next_url));
        }

        if self.https_only && next_url.scheme() != "https" {
            return Err(crate::error::redirect(
                crate::error::url_bad_scheme(next_url.clone()),
                next_url,
            ));
        }

        self.urls.push(previous_url.clone());

        match self.policy.check(attempt.status(), &next_url, &self.urls) {
            ActionKind::Follow => Ok(TowerAction::Follow),
            ActionKind::Stop => Ok(TowerAction::Stop),
            ActionKind::Error(e) => Err(crate::error::redirect(e, previous_url)),
        }
    }

    fn on_request(&mut self, req: &mut http::Request<Body>) {
        if let Ok(next_url) = Url::parse(&req.uri().to_string()) {
            remove_sensitive_headers(req.headers_mut(), &next_url, &self.urls);
            if self.referer {
                if let Some(previous_url) = self.urls.last() {
                    if let Some(v) = make_referer(&next_url, previous_url) {
                        req.headers_mut().insert(REFERER, v);
                    }
                }
            }
        };
    }

    // This is must implemented to make 307 and 308 redirects work
    fn clone_body(&self, body: &Body) -> Option<Body> {
        body.try_clone()
    }
}

#[test]
fn test_redirect_policy_limit() {
    let policy = Policy::default();
    let next = Url::parse("http://x.y/z").unwrap();
    let mut previous = (0..=9)
        .map(|i| Url::parse(&format!("http://a.b/c/{i}")).unwrap())
        .collect::<Vec<_>>();

    match policy.check(StatusCode::FOUND, &next, &previous) {
        ActionKind::Follow => (),
        other => panic!("unexpected {other:?}"),
    }

    previous.push(Url::parse("http://a.b.d/e/33").unwrap());

    match policy.check(StatusCode::FOUND, &next, &previous) {
        ActionKind::Error(err) if err.is::<TooManyRedirects>() => (),
        other => panic!("unexpected {other:?}"),
    }
}

#[test]
fn test_redirect_policy_limit_to_0() {
    let policy = Policy::limited(0);
    let next = Url::parse("http://x.y/z").unwrap();
    let previous = vec![Url::parse("http://a.b/c").unwrap()];

    match policy.check(StatusCode::FOUND, &next, &previous) {
        ActionKind::Error(err) if err.is::<TooManyRedirects>() => (),
        other => panic!("unexpected {other:?}"),
    }
}

#[test]
fn test_redirect_policy_custom() {
    let policy = Policy::custom(|attempt| {
        if attempt.url().host_str() == Some("foo") {
            attempt.stop()
        } else {
            attempt.follow()
        }
    });

    let next = Url::parse("http://bar/baz").unwrap();
    match policy.check(StatusCode::FOUND, &next, &[]) {
        ActionKind::Follow => (),
        other => panic!("unexpected {other:?}"),
    }

    let next = Url::parse("http://foo/baz").unwrap();
    match policy.check(StatusCode::FOUND, &next, &[]) {
        ActionKind::Stop => (),
        other => panic!("unexpected {other:?}"),
    }
}

#[test]
fn test_remove_sensitive_headers() {
    use hyper::header::{ACCEPT, AUTHORIZATION, COOKIE, HeaderValue};

    let mut headers = HeaderMap::new();
    headers.insert(ACCEPT, HeaderValue::from_static("*/*"));
    headers.insert(AUTHORIZATION, HeaderValue::from_static("let me in"));
    headers.insert(COOKIE, HeaderValue::from_static("foo=bar"));

    let next = Url::parse("http://initial-domain.com/path").unwrap();
    let mut prev = vec![Url::parse("http://initial-domain.com/new_path").unwrap()];
    let mut filtered_headers = headers.clone();

    remove_sensitive_headers(&mut headers, &next, &prev);
    assert_eq!(headers, filtered_headers);

    prev.push(Url::parse("http://new-domain.com/path").unwrap());
    filtered_headers.remove(AUTHORIZATION);
    filtered_headers.remove(COOKIE);

    remove_sensitive_headers(&mut headers, &next, &prev);
    assert_eq!(headers, filtered_headers);
}<|MERGE_RESOLUTION|>--- conflicted
+++ resolved
@@ -78,11 +78,7 @@
     /// # Example
     ///
     /// ```rust
-<<<<<<< HEAD
-    /// # use reqwest::{Error, redirect};
-=======
     /// # use wreq::{Error, redirect};
->>>>>>> 8480ef5c
     /// #
     /// # fn run() -> Result<(), Error> {
     /// let custom = redirect::Policy::custom(|attempt| {
@@ -95,11 +91,7 @@
     ///         attempt.follow()
     ///     }
     /// });
-<<<<<<< HEAD
-    /// let client = reqwest::Client::builder()
-=======
     /// let client = wreq::Client::builder()
->>>>>>> 8480ef5c
     ///     .redirect(custom)
     ///     .build()?;
     /// # Ok(())
@@ -126,11 +118,7 @@
     /// # Example
     ///
     /// ```rust
-<<<<<<< HEAD
-    /// # use reqwest::{Error, redirect};
-=======
     /// # use wreq::{Error, redirect};
->>>>>>> 8480ef5c
     /// #
     /// # fn run() -> Result<(), Error> {
     /// let custom = redirect::Policy::custom(|attempt| {
@@ -191,22 +179,14 @@
     pub fn previous(&self) -> &[Url] {
         self.previous
     }
-<<<<<<< HEAD
-    /// Returns an action meaning reqwest should follow the next URL.
-=======
     /// Returns an action meaning wreq should follow the next URL.
->>>>>>> 8480ef5c
     pub fn follow(self) -> Action {
         Action {
             inner: ActionKind::Follow,
         }
     }
 
-<<<<<<< HEAD
-    /// Returns an action meaning reqwest should not follow the next URL.
-=======
     /// Returns an action meaning wreq should not follow the next URL.
->>>>>>> 8480ef5c
     ///
     /// The 30x response will be returned as the `Ok` result.
     pub fn stop(self) -> Action {
