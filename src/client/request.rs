--- conflicted
+++ resolved
@@ -292,25 +292,6 @@
         self
     }
 
-<<<<<<< HEAD
-=======
-    /// If the URL is not a full URL, this will append the host header to the request.
-    ///
-    /// This is useful when you want to append the host header to the request
-    /// when the URL is not a full URL.
-    pub fn with_host_header(mut self) -> RequestBuilder {
-        if let Ok(ref mut req) = self.request {
-            let authority = req.url().authority();
-            if authority.is_empty() {
-                return self;
-            }
-            if let Ok(host_with_port) = authority.parse::<HeaderValue>() {
-                return self.header_sensitive(HOST, host_with_port, false, false);
-            }
-        }
-        self
-    }
-
     /// Enable HTTP authentication.
     pub fn auth<V>(self, value: V) -> RequestBuilder
     where
@@ -320,7 +301,6 @@
         self.header_sensitive(crate::header::AUTHORIZATION, value, true, true)
     }
 
->>>>>>> 5c3facb9
     /// Enable HTTP basic authentication.
     ///
     /// ```rust
