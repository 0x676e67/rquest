--- conflicted
+++ resolved
@@ -94,10 +94,8 @@
     timeout: Option<Duration>,
     local_address_ipv6: Option<Ipv6Addr>,
     local_address_ipv4: Option<Ipv4Addr>,
-<<<<<<< HEAD
     http1_title_case_headers: bool,
-=======
->>>>>>> 0be522fa
+    http1_preserve_header_case: bool,
     http1_preserve_header_case: bool,
     #[cfg(any(target_os = "android", target_os = "fuchsia", target_os = "linux"))]
     interface: Option<String>,
@@ -149,11 +147,6 @@
                 timeout: None,
                 local_address_ipv6: None,
                 local_address_ipv4: None,
-<<<<<<< HEAD
-                http1_title_case_headers: true,
-=======
->>>>>>> 0be522fa
-                http1_preserve_header_case: true,
                 #[cfg(any(target_os = "android", target_os = "fuchsia", target_os = "linux"))]
                 interface: None,
                 nodelay: true,
@@ -255,12 +248,7 @@
         config
             .builder
             .pool_idle_timeout(config.pool_idle_timeout)
-            .pool_max_idle_per_host(config.pool_max_idle_per_host)
-<<<<<<< HEAD
-            .http1_title_case_headers(config.http1_title_case_headers)
-=======
->>>>>>> 0be522fa
-            .http1_preserve_header_case(config.http1_preserve_header_case);
+            .pool_max_idle_per_host(config.pool_max_idle_per_host);
 
         Ok(Client {
             inner: Arc::new(ClientRef {
@@ -779,12 +767,6 @@
     }
 
     /// Set whether to support preserving original header cases.
-    pub fn http1_preserve_header_case(mut self, enabled: bool) -> ClientBuilder {
-        self.config.http1_preserve_header_case = enabled;
-        self
-    }
-
-    /// Send headers as preserve case instead of lowercase.
     pub fn http1_preserve_header_case(mut self, enabled: bool) -> ClientBuilder {
         self.config.http1_preserve_header_case = enabled;
         self
