use std::borrow::Cow;
use std::future::Future;
use std::net::{IpAddr, Ipv4Addr, Ipv6Addr};
use std::num::NonZeroUsize;
use std::pin::Pin;

use std::sync::Arc;
use std::task::{Context, Poll};
use std::time::Duration;
use std::{collections::HashMap, convert::TryInto, net::SocketAddr};

use crate::connect::{
    BoxedConnectorLayer, BoxedConnectorService, Connector, ConnectorBuilder,
    sealed::{Conn, Unnameable},
};
#[cfg(any(feature = "cookies", feature = "cookies-abstract"))]
use crate::cookie;
#[cfg(feature = "hickory-dns")]
use crate::dns::hickory::{HickoryDnsResolver, LookupIpStrategy};
use crate::dns::{DnsResolverWithOverrides, DynResolver, Resolve, gai::GaiResolver};
use crate::error::{BoxError, Error};
use crate::into_url::try_uri;
use crate::proxy::IntoProxy;
use crate::tls::IntoCertStore;
use crate::util::{
    self,
    client::{
        Builder, Client as HyperClient, Http1Builder, Http2Builder, InnerRequest, NetworkScheme,
        NetworkSchemeBuilder, connect::HttpConnector,
    },
    rt::{TokioExecutor, tokio::TokioTimer},
};
use crate::{CertStore, Http1Config, Http2Config, TlsConfig, error};
use crate::{IntoUrl, Method, Proxy, StatusCode, Url};
use crate::{
    redirect,
    tls::{AlpnProtos, BoringTlsConnector, TlsVersion},
};

use super::decoder::Accepts;
use super::request::{Request, RequestBuilder};
use super::response::Response;
use super::{Body, EmulationProvider, EmulationProviderFactory};

use arc_swap::{ArcSwap, Guard};
use bytes::Bytes;
use http::{
    HeaderName, Uri, Version,
    header::{
        CONTENT_ENCODING, CONTENT_LENGTH, CONTENT_TYPE, HeaderMap, HeaderValue, LOCATION,
        PROXY_AUTHORIZATION, REFERER, TRANSFER_ENCODING, USER_AGENT,
    },
    uri::Scheme,
};
use log::{debug, trace};
use pin_project_lite::pin_project;

use tokio::time::Sleep;
use tower::util::BoxCloneSyncServiceLayer;
use tower::{Layer, Service};

macro_rules! impl_debug {
    ($type:ty, { $($field_name:ident),* }) => {
        impl std::fmt::Debug for $type {
            fn fmt(&self, f: &mut std::fmt::Formatter<'_>) -> std::fmt::Result {
                let mut debug_struct = f.debug_struct(stringify!($type));
                $(
                    debug_struct.field(stringify!($field_name), &self.$field_name);
                )*
                debug_struct.finish()
            }
        }
    }
}

type HyperResponseFuture = util::client::ResponseFuture;

/// An asynchronous `Client` to make Requests with.
///
/// The Client has various configuration values to tweak, but the defaults
/// are set to what is usually the most commonly desired value. To configure a
/// `Client`, use `Client::builder()`.
///
/// The `Client` holds a connection pool internally, so it is advised that
/// you create one and **reuse** it.
///
/// You do **not** have to wrap the `Client` in an [`Rc`] or [`Arc`] to **reuse** it,
/// because it already uses an [`Arc`] internally.
///
/// [`Rc`]: std::rc::Rc
#[derive(Clone, Debug)]
pub struct Client {
    inner: Arc<ArcSwap<ClientRef>>,
}

/// A `ClientBuilder` can be used to create a `Client` with custom configuration.
#[must_use]
#[derive(Debug)]
pub struct ClientBuilder {
    config: Config,
}

struct Config {
    headers: HeaderMap,
    headers_order: Option<Cow<'static, [HeaderName]>>,
    accepts: Accepts,
    connect_timeout: Option<Duration>,
    connection_verbose: bool,
    pool_idle_timeout: Option<Duration>,
    pool_max_idle_per_host: usize,
    pool_max_size: Option<NonZeroUsize>,
    tcp_keepalive: Option<Duration>,
    proxies: Vec<Proxy>,
    auto_sys_proxy: bool,
    redirect_policy: redirect::Policy,
    referer: bool,
    timeout: Option<Duration>,
    read_timeout: Option<Duration>,
    network_scheme: NetworkSchemeBuilder,
    nodelay: bool,
    #[cfg(any(feature = "cookies", feature = "cookies-abstract"))]
    cookie_store: Option<Arc<dyn cookie::CookieStore>>,
    hickory_dns: bool,
    error: Option<Error>,
    dns_overrides: HashMap<String, Vec<SocketAddr>>,
    dns_resolver: Option<Arc<dyn Resolve>>,
    #[cfg(feature = "hickory-dns")]
    dns_strategy: Option<LookupIpStrategy>,
    https_only: bool,
    http2_max_retry_count: usize,
    connector_layers: Option<Vec<BoxedConnectorLayer>>,
    builder: Builder,
    tls_info: bool,
    alpn_protos: Option<AlpnProtos>,
    tls_sni: Option<bool>,
    verify_hostname: Option<bool>,
    cert_verification: Option<bool>,
    cert_store: Option<Cow<'static, CertStore>>,
    min_tls_version: Option<TlsVersion>,
    max_tls_version: Option<TlsVersion>,
    tls_config: Option<TlsConfig>,
}

impl_debug!(
    Config,
    {
        headers,
        headers_order,
        accepts,
        connect_timeout,
        connection_verbose,
        pool_idle_timeout,
        pool_max_idle_per_host,
        pool_max_size,
        tcp_keepalive,
        proxies,
        auto_sys_proxy,
        redirect_policy,
        referer,
        timeout,
        read_timeout,
        network_scheme,
        nodelay,
        hickory_dns,
        dns_overrides,
        https_only,
        http2_max_retry_count,
        builder,
        tls_info,
        tls_sni,
        verify_hostname,
        cert_verification,
        cert_store,
        alpn_protos,
        min_tls_version,
        max_tls_version,
        tls_config
    }
);

impl Default for ClientBuilder {
    fn default() -> Self {
        Self::new()
    }
}

impl ClientBuilder {
    /// Constructs a new `ClientBuilder`.
    ///
    /// This is the same as `Client::builder()`.
    pub fn new() -> ClientBuilder {
        ClientBuilder {
            config: Config {
                error: None,
                headers: HeaderMap::new(),
                headers_order: None,
                accepts: Accepts::default(),
                connect_timeout: None,
                connection_verbose: false,
                pool_idle_timeout: Some(Duration::from_secs(90)),
                pool_max_idle_per_host: usize::MAX,
                pool_max_size: None,
                // TODO: Re-enable default duration once hyper's HttpConnector is fixed
                // to no longer error when an option fails.
                tcp_keepalive: None,
                proxies: Vec::new(),
                auto_sys_proxy: true,
                redirect_policy: redirect::Policy::none(),
                referer: true,
                timeout: None,
                read_timeout: None,
                network_scheme: NetworkScheme::builder(),
                nodelay: true,
                hickory_dns: cfg!(feature = "hickory-dns"),
                #[cfg(feature = "hickory-dns")]
                dns_strategy: None,
                #[cfg(any(feature = "cookies", feature = "cookies-abstract"))]
                cookie_store: None,
                dns_overrides: HashMap::new(),
                dns_resolver: None,
                builder: HyperClient::builder(TokioExecutor::new()),
                https_only: false,
                http2_max_retry_count: 2,
                connector_layers: None,
                tls_info: false,
                tls_sni: None,
                alpn_protos: None,
                verify_hostname: None,
                cert_verification: None,
                cert_store: None,
                min_tls_version: None,
                max_tls_version: None,
                tls_config: None,
            },
        }
    }

    /// Returns a `Client` that uses this `ClientBuilder` configuration.
    ///
    /// # Errors
    ///
    /// This method fails if a TLS backend cannot be initialized, or the resolver
    /// cannot load the system configuration.
    pub fn build(self) -> crate::Result<Client> {
        let mut config = self.config;

        if let Some(err) = config.error {
            return Err(err);
        }

        let mut proxies = config.proxies;
        if config.auto_sys_proxy {
            proxies.push(Proxy::system());
        }
        let proxies_maybe_http_auth = proxies.iter().any(Proxy::maybe_has_http_auth);

        config
            .builder
            .http2_only(matches!(config.alpn_protos, Some(AlpnProtos::HTTP2)))
            .http2_timer(TokioTimer::new())
            .pool_timer(TokioTimer::new())
            .pool_idle_timeout(config.pool_idle_timeout)
            .pool_max_idle_per_host(config.pool_max_idle_per_host)
            .pool_max_size(config.pool_max_size);

        let connector = {
            let mut resolver: Arc<dyn Resolve> = match config.dns_resolver {
                Some(dns_resolver) => dns_resolver,
                #[cfg(feature = "hickory-dns")]
                None if config.hickory_dns => {
                    Arc::new(HickoryDnsResolver::new(config.dns_strategy)?)
                }
                None => Arc::new(GaiResolver::new()),
            };

            if !config.dns_overrides.is_empty() {
                resolver = Arc::new(DnsResolverWithOverrides::new(
                    resolver,
                    config.dns_overrides,
                ));
            }

            let mut http = HttpConnector::new_with_resolver(DynResolver::new(resolver));
            http.set_connect_timeout(config.connect_timeout);

            let tls = {
                let mut tls_config = config.tls_config.unwrap_or_default();

                if let Some(alpn_protos) = config.alpn_protos {
                    tls_config.alpn_protos = alpn_protos;
                }

                if let Some(tls_sni) = config.tls_sni {
                    tls_config.tls_sni = tls_sni;
                }

                if let Some(verify_hostname) = config.verify_hostname {
                    tls_config.verify_hostname = verify_hostname;
                }

                if let Some(cert_verification) = config.cert_verification {
                    tls_config.cert_verification = cert_verification;
                }

                if config.cert_store.is_some() {
                    tls_config.cert_store = config.cert_store.clone();
                }

                if config.min_tls_version.is_some() {
                    tls_config.min_tls_version = config.min_tls_version;
                }

                if config.max_tls_version.is_some() {
                    tls_config.max_tls_version = config.max_tls_version;
                }

                BoringTlsConnector::new(tls_config)?
            };

            ConnectorBuilder::new(http, tls, config.nodelay, config.tls_info)
                .timeout(config.connect_timeout)
                .keepalive(config.tcp_keepalive)
                .verbose(config.connection_verbose)
                .build(config.connector_layers)
        };

        Ok(Client {
            inner: Arc::new(ArcSwap::from_pointee(ClientRef {
                accepts: config.accepts,
                #[cfg(any(feature = "cookies", feature = "cookies-abstract"))]
                cookie_store: config.cookie_store,
                hyper: config.builder.build(connector),
                headers: config.headers,
                headers_order: config.headers_order,
                redirect: config.redirect_policy,
                referer: config.referer,
                request_timeout: config.timeout,
                read_timeout: config.read_timeout,
                https_only: config.https_only,
                http2_max_retry_count: config.http2_max_retry_count,
                proxies,
                proxies_maybe_http_auth,
                network_scheme: config.network_scheme,
                alpn_protos: config.alpn_protos,
                tls_sni: config.tls_sni,
                verify_hostname: config.verify_hostname,
                cert_verification: config.cert_verification,
                root_cert_store: config.cert_store,
                min_tls_version: config.min_tls_version,
                max_tls_version: config.max_tls_version,
            })),
        })
    }

    // Higher-level options

    /// Sets the `User-Agent` header to be used by this client.
    ///
    /// # Example
    ///
    /// ```rust
    /// # async fn doc() -> Result<(), rquest::Error> {
    /// // Name your user agent after your app?
    /// static APP_USER_AGENT: &str = concat!(
    ///     env!("CARGO_PKG_NAME"),
    ///     "/",
    ///     env!("CARGO_PKG_VERSION"),
    /// );
    ///
    /// let client = rquest::Client::builder()
    ///     .user_agent(APP_USER_AGENT)
    ///     .build()?;
    /// let res = client.get("https://www.rust-lang.org").send().await?;
    /// # Ok(())
    /// # }
    /// ```
    pub fn user_agent<V>(mut self, value: V) -> ClientBuilder
    where
        V: TryInto<HeaderValue>,
        V::Error: Into<http::Error>,
    {
        match value.try_into() {
            Ok(value) => {
                self.config.headers.insert(USER_AGENT, value);
            }
            Err(e) => {
                self.config.error = Some(crate::error::builder(e.into()));
            }
        };
        self
    }

    /// Sets the default headers for every request.
    ///
    /// # Example
    ///
    /// ```rust
    /// use rquest::header;
    /// # async fn doc() -> Result<(), rquest::Error> {
    /// let mut headers = header::HeaderMap::new();
    /// headers.insert("X-MY-HEADER", header::HeaderValue::from_static("value"));
    ///
    /// // Consider marking security-sensitive headers with `set_sensitive`.
    /// let mut auth_value = header::HeaderValue::from_static("secret");
    /// auth_value.set_sensitive(true);
    /// headers.insert(header::AUTHORIZATION, auth_value);
    ///
    /// // get a client builder
    /// let client = rquest::Client::builder()
    ///     .default_headers(headers)
    ///     .build()?;
    /// let res = client.get("https://www.rust-lang.org").send().await?;
    /// # Ok(())
    /// # }
    /// ```
    ///
    /// Override the default headers:
    ///
    /// ```rust
    /// use rquest::header;
    /// # async fn doc() -> Result<(), rquest::Error> {
    /// let mut headers = header::HeaderMap::new();
    /// headers.insert("X-MY-HEADER", header::HeaderValue::from_static("value"));
    ///
    /// // get a client builder
    /// let client = rquest::Client::builder()
    ///     .default_headers(headers)
    ///     .build()?;
    /// let res = client
    ///     .get("https://www.rust-lang.org")
    ///     .header("X-MY-HEADER", "new_value")
    ///     .send()
    ///     .await?;
    /// # Ok(())
    /// # }
    /// ```
    pub fn default_headers(mut self, mut headers: HeaderMap) -> ClientBuilder {
        std::mem::swap(&mut self.config.headers, &mut headers);
        self
    }

    /// Change the order in which headers will be sent
    ///
    /// Warning
    ///
    /// The host header needs to be manually inserted if you want to modify its order.
    /// Otherwise it will be inserted by hyper after sorting.
    pub fn headers_order(mut self, order: impl Into<Cow<'static, [HeaderName]>>) -> ClientBuilder {
        std::mem::swap(&mut self.config.headers_order, &mut Some(order.into()));
        self
    }

    /// Enable a persistent cookie store for the client.
    ///
    /// Cookies received in responses will be preserved and included in
    /// additional requests.
    ///
    /// By default, no cookie store is used.
    ///
    /// # Optional
    ///
    /// This requires the optional `cookies` feature to be enabled.
    #[cfg(feature = "cookies")]
    #[cfg_attr(docsrs, doc(cfg(feature = "cookies")))]
    pub fn cookie_store(mut self, enable: bool) -> ClientBuilder {
        if enable {
            self.cookie_provider(Arc::new(cookie::Jar::default()))
        } else {
            self.config.cookie_store = None;
            self
        }
    }

    /// Set the persistent cookie store for the client.
    ///
    /// Cookies received in responses will be passed to this store, and
    /// additional requests will query this store for cookies.
    ///
    /// By default, no cookie store is used.
    ///
    /// # Optional
    ///
    /// This requires the optional `cookies` feature to be enabled.
    #[cfg(any(feature = "cookies", feature = "cookies-abstract"))]
    #[cfg_attr(
        docsrs,
        doc(cfg(any(feature = "cookies", feature = "cookies-abstract")))
    )]
    pub fn cookie_provider<C: cookie::CookieStore + 'static>(
        mut self,
        cookie_store: Arc<C>,
    ) -> ClientBuilder {
        self.config.cookie_store = Some(cookie_store as _);
        self
    }

    /// Enable auto gzip decompression by checking the `Content-Encoding` response header.
    ///
    /// If auto gzip decompression is turned on:
    ///
    /// - When sending a request and if the request's headers do not already contain
    ///   an `Accept-Encoding` **and** `Range` values, the `Accept-Encoding` header is set to `gzip`.
    ///   The request body is **not** automatically compressed.
    /// - When receiving a response, if its headers contain a `Content-Encoding` value of
    ///   `gzip`, both `Content-Encoding` and `Content-Length` are removed from the
    ///   headers' set. The response body is automatically decompressed.
    ///
    /// If the `gzip` feature is turned on, the default option is enabled.
    ///
    /// # Optional
    ///
    /// This requires the optional `gzip` feature to be enabled
    #[cfg(feature = "gzip")]
    #[cfg_attr(docsrs, doc(cfg(feature = "gzip")))]
    pub fn gzip(mut self, enable: bool) -> ClientBuilder {
        self.config.accepts.gzip = enable;
        self
    }

    /// Enable auto brotli decompression by checking the `Content-Encoding` response header.
    ///
    /// If auto brotli decompression is turned on:
    ///
    /// - When sending a request and if the request's headers do not already contain
    ///   an `Accept-Encoding` **and** `Range` values, the `Accept-Encoding` header is set to `br`.
    ///   The request body is **not** automatically compressed.
    /// - When receiving a response, if its headers contain a `Content-Encoding` value of
    ///   `br`, both `Content-Encoding` and `Content-Length` are removed from the
    ///   headers' set. The response body is automatically decompressed.
    ///
    /// If the `brotli` feature is turned on, the default option is enabled.
    ///
    /// # Optional
    ///
    /// This requires the optional `brotli` feature to be enabled
    #[cfg(feature = "brotli")]
    #[cfg_attr(docsrs, doc(cfg(feature = "brotli")))]
    pub fn brotli(mut self, enable: bool) -> ClientBuilder {
        self.config.accepts.brotli = enable;
        self
    }

    /// Enable auto zstd decompression by checking the `Content-Encoding` response header.
    ///
    /// If auto zstd decompression is turned on:
    ///
    /// - When sending a request and if the request's headers do not already contain
    ///   an `Accept-Encoding` **and** `Range` values, the `Accept-Encoding` header is set to `zstd`.
    ///   The request body is **not** automatically compressed.
    /// - When receiving a response, if its headers contain a `Content-Encoding` value of
    ///   `zstd`, both `Content-Encoding` and `Content-Length` are removed from the
    ///   headers' set. The response body is automatically decompressed.
    ///
    /// If the `zstd` feature is turned on, the default option is enabled.
    ///
    /// # Optional
    ///
    /// This requires the optional `zstd` feature to be enabled
    #[cfg(feature = "zstd")]
    #[cfg_attr(docsrs, doc(cfg(feature = "zstd")))]
    pub fn zstd(mut self, enable: bool) -> ClientBuilder {
        self.config.accepts.zstd = enable;
        self
    }

    /// Enable auto deflate decompression by checking the `Content-Encoding` response header.
    ///
    /// If auto deflate decompression is turned on:
    ///
    /// - When sending a request and if the request's headers do not already contain
    ///   an `Accept-Encoding` **and** `Range` values, the `Accept-Encoding` header is set to `deflate`.
    ///   The request body is **not** automatically compressed.
    /// - When receiving a response, if it's headers contain a `Content-Encoding` value that
    ///   equals to `deflate`, both values `Content-Encoding` and `Content-Length` are removed from the
    ///   headers' set. The response body is automatically decompressed.
    ///
    /// If the `deflate` feature is turned on, the default option is enabled.
    ///
    /// # Optional
    ///
    /// This requires the optional `deflate` feature to be enabled
    #[cfg(feature = "deflate")]
    #[cfg_attr(docsrs, doc(cfg(feature = "deflate")))]
    pub fn deflate(mut self, enable: bool) -> ClientBuilder {
        self.config.accepts.deflate = enable;
        self
    }

    /// Disable auto response body zstd decompression.
    ///
    /// This method exists even if the optional `zstd` feature is not enabled.
    /// This can be used to ensure a `Client` doesn't use zstd decompression
    /// even if another dependency were to enable the optional `zstd` feature.
    pub fn no_zstd(self) -> ClientBuilder {
        #[cfg(feature = "zstd")]
        {
            self.zstd(false)
        }

        #[cfg(not(feature = "zstd"))]
        {
            self
        }
    }

    /// Disable auto response body gzip decompression.
    ///
    /// This method exists even if the optional `gzip` feature is not enabled.
    /// This can be used to ensure a `Client` doesn't use gzip decompression
    /// even if another dependency were to enable the optional `gzip` feature.
    pub fn no_gzip(self) -> ClientBuilder {
        #[cfg(feature = "gzip")]
        {
            self.gzip(false)
        }

        #[cfg(not(feature = "gzip"))]
        {
            self
        }
    }

    /// Disable auto response body brotli decompression.
    ///
    /// This method exists even if the optional `brotli` feature is not enabled.
    /// This can be used to ensure a `Client` doesn't use brotli decompression
    /// even if another dependency were to enable the optional `brotli` feature.
    pub fn no_brotli(self) -> ClientBuilder {
        #[cfg(feature = "brotli")]
        {
            self.brotli(false)
        }

        #[cfg(not(feature = "brotli"))]
        {
            self
        }
    }

    /// Disable auto response body deflate decompression.
    ///
    /// This method exists even if the optional `deflate` feature is not enabled.
    /// This can be used to ensure a `Client` doesn't use deflate decompression
    /// even if another dependency were to enable the optional `deflate` feature.
    pub fn no_deflate(self) -> ClientBuilder {
        #[cfg(feature = "deflate")]
        {
            self.deflate(false)
        }

        #[cfg(not(feature = "deflate"))]
        {
            self
        }
    }

    // Redirect options

    /// Set a `RedirectPolicy` for this client.
    ///
    /// Default will follow redirects up to a maximum of 10.
    pub fn redirect(mut self, policy: redirect::Policy) -> ClientBuilder {
        self.config.redirect_policy = policy;
        self
    }

    /// Enable or disable automatic setting of the `Referer` header.
    ///
    /// Default is `true`.
    pub fn referer(mut self, enable: bool) -> ClientBuilder {
        self.config.referer = enable;
        self
    }

    // Proxy options

    /// Add a `Proxy` to the list of proxies the `Client` will use.
    ///
    /// # Note
    ///
    /// Adding a proxy will disable the automatic usage of the "system" proxy.
    ///
    /// # Example
    /// ```
    /// use rquest::Client;
    /// use rquest::Proxy;
    ///
    /// let proxy = Proxy::http("http://proxy:8080").unwrap();
    /// let client = Client::builder().proxy(proxy).build().unwrap();
    ///
    /// let client = Client::builder().proxy("http://proxy2:8080").build().unwrap();
    /// ```
    pub fn proxy<P>(mut self, proxy: P) -> ClientBuilder
    where
        P: IntoProxy,
    {
        match proxy.into_proxy() {
            Ok(proxy) => {
                self.config.proxies.push(proxy);
                self.config.auto_sys_proxy = false;
            }
            Err(e) => {
                self.config.error = Some(e);
            }
        }
        self
    }

    /// Clear all `Proxies`, so `Client` will use no proxy anymore.
    ///
    /// # Note
    /// To add a proxy exclusion list, use [crate::proxy::Proxy::no_proxy()]
    /// on all desired proxies instead.
    ///
    /// This also disables the automatic usage of the "system" proxy.
    pub fn no_proxy(mut self) -> ClientBuilder {
        self.config.proxies.clear();
        self.config.auto_sys_proxy = false;
        self
    }

    // Timeout options

    /// Enables a request timeout.
    ///
    /// The timeout is applied from when the request starts connecting until the
    /// response body has finished.
    ///
    /// Default is no timeout.
    pub fn timeout(mut self, timeout: Duration) -> ClientBuilder {
        self.config.timeout = Some(timeout);
        self
    }

    /// Set a timeout for only the read phase of a `Client`.
    ///
    /// Default is `None`.
    pub fn read_timeout(mut self, timeout: Duration) -> ClientBuilder {
        self.config.read_timeout = Some(timeout);
        self
    }

    /// Set a timeout for only the connect phase of a `Client`.
    ///
    /// Default is `None`.
    ///
    /// # Note
    ///
    /// This **requires** the futures be executed in a tokio runtime with
    /// a tokio timer enabled.
    pub fn connect_timeout(mut self, timeout: Duration) -> ClientBuilder {
        self.config.connect_timeout = Some(timeout);
        self
    }

    /// Set whether connections should emit verbose logs.
    ///
    /// Enabling this option will emit [log][] messages at the `TRACE` level
    /// for read and write operations on connections.
    ///
    /// [log]: https://crates.io/crates/log
    pub fn connection_verbose(mut self, verbose: bool) -> ClientBuilder {
        self.config.connection_verbose = verbose;
        self
    }

    // HTTP options

    /// Set an optional timeout for idle sockets being kept-alive.
    ///
    /// Pass `None` to disable timeout.
    ///
    /// Default is 90 seconds.
    pub fn pool_idle_timeout<D>(mut self, val: D) -> ClientBuilder
    where
        D: Into<Option<Duration>>,
    {
        self.config.pool_idle_timeout = val.into();
        self
    }

    /// Sets the maximum idle connection per host allowed in the pool.
    pub fn pool_max_idle_per_host(mut self, max: usize) -> ClientBuilder {
        self.config.pool_max_idle_per_host = max;
        self
    }

    /// Sets the maximum number of connections in the pool.
    pub fn pool_max_size(mut self, max: usize) -> ClientBuilder {
        self.config.pool_max_size = NonZeroUsize::new(max);
        self
    }

    /// Disable keep-alive for the client.
    pub fn no_keepalive(mut self) -> ClientBuilder {
        self.config.pool_max_idle_per_host = 0;
        self.config.tcp_keepalive = None;
        self
    }

    /// Only use HTTP/1.
    pub fn http1_only(mut self) -> ClientBuilder {
        self.config.alpn_protos = Some(AlpnProtos::HTTP1);
        self
    }

    /// Only use HTTP/2.
    pub fn http2_only(mut self) -> ClientBuilder {
        self.config.alpn_protos = Some(AlpnProtos::HTTP2);
        self
    }

    /// Sets the maximum number of safe retries for HTTP/2 connections.
    pub fn http2_max_retry_count(mut self, max: usize) -> ClientBuilder {
        self.config.http2_max_retry_count = max;
        self
    }

    /// Configures the HTTP/1 builder with the provided closure.
    ///
    /// This method allows you to customize the HTTP/1 builder by passing a closure
    /// that modifies the builder. The closure receives a mutable reference to the
    /// HTTP/1 builder, allowing you to set various options.
    ///
    /// # Example
    /// ```
    /// let client = rquest::Client::builder()
    ///     .http1(|http1| {
    ///         http1.http09_responses(true);
    ///     })
    ///     .build()?;
    /// ```
    ///
    /// # Arguments
    ///
    /// * `f` - A closure that takes a mutable reference to an `Http1Builder` and modifies it.
    ///
    /// # Returns
    ///
    /// * `ClientBuilder` - The modified client builder.
    pub fn http1<F>(mut self, f: F) -> ClientBuilder
    where
        F: FnOnce(Http1Builder<'_>),
    {
        f(self.config.builder.http1());
        self
    }

    /// Configures the HTTP/2 builder with the provided closure.
    ///
    /// This method allows you to customize the HTTP/2 builder by passing a closure
    /// that modifies the builder. The closure receives a mutable reference to the
    /// HTTP/2 builder, allowing you to set various options.
    ///
    /// # Example
    /// ```
    /// let client = rquest::Client::builder()
    ///     .http2(|http2| {
    ///         http2.initial_stream_id(3);
    ///     })
    ///     .build()?;
    /// ```
    ///
    /// # Arguments
    ///
    /// * `f` - A closure that takes a mutable reference to an `Http2Builder` and modifies it.
    ///
    /// # Returns
    ///
    /// * `ClientBuilder` - The modified client builder.
    pub fn http2<F>(mut self, f: F) -> ClientBuilder
    where
        F: FnOnce(Http2Builder<'_>),
    {
        f(self.config.builder.http2());
        self
    }

    // TCP options

    /// Set whether sockets have `TCP_NODELAY` enabled.
    ///
    /// Default is `true`.
    pub fn tcp_nodelay(mut self, enabled: bool) -> ClientBuilder {
        self.config.nodelay = enabled;
        self
    }

    /// Bind to a local IP Address.
    ///
    /// # Example
    ///
    /// ```
    /// use std::net::IpAddr;
    /// let local_addr = IpAddr::from([12, 4, 1, 8]);
    /// let client = rquest::Client::builder()
    ///     .local_address(local_addr)
    ///     .build().unwrap();
    /// ```
    pub fn local_address<T>(mut self, addr: T) -> ClientBuilder
    where
        T: Into<Option<IpAddr>>,
    {
        self.config.network_scheme.address(addr);
        self
    }

    /// Set that all sockets are bound to the configured IPv4 or IPv6 address (depending on host's
    /// preferences) before connection.
    pub fn local_addresses<V4, V6>(mut self, ipv4: V4, ipv6: V6) -> ClientBuilder
    where
        V4: Into<Option<Ipv4Addr>>,
        V6: Into<Option<Ipv6Addr>>,
    {
        self.config.network_scheme.addresses(ipv4, ipv6);
        self
    }

    /// Bind to an interface by `SO_BINDTODEVICE`.
    ///
    /// # Example
    ///
    /// ```
    /// let interface = "lo";
    /// let client = rquest::Client::builder()
    ///     .interface(interface)
    ///     .build().unwrap();
    /// ```
    #[cfg(any(
        target_os = "android",
        target_os = "fuchsia",
        target_os = "linux",
        all(
            feature = "apple-network-device-binding",
            any(
                target_os = "ios",
                target_os = "visionos",
                target_os = "macos",
                target_os = "tvos",
                target_os = "watchos",
            )
        )
    ))]
    #[cfg_attr(docsrs, doc(cfg(feature = "apple-network-device-binding")))]
    pub fn interface<T>(mut self, interface: T) -> ClientBuilder
    where
        T: Into<Cow<'static, str>>,
    {
        self.config.network_scheme.interface(interface);
        self
    }

    /// Set that all sockets have `SO_KEEPALIVE` set with the supplied duration.
    ///
    /// If `None`, the option will not be set.
    pub fn tcp_keepalive<D>(mut self, val: D) -> ClientBuilder
    where
        D: Into<Option<Duration>>,
    {
        self.config.tcp_keepalive = val.into();
        self
    }

    // TLS/HTTP2 emulation options

    /// Configures the client builder to emulation the specified HTTP context.
    ///
    /// This method sets the necessary headers, HTTP/1 and HTTP/2 configurations, and TLS config
    /// to use the specified HTTP context. It allows the client to mimic the behavior of different
    /// versions or setups, which can be useful for testing or ensuring compatibility with various environments.
    ///
    /// # Note
    /// This will overwrite the existing configuration.
    /// You must set emulation before you can perform subsequent HTTP1/HTTP2/TLS fine-tuning.
    ///
    /// # Example
    ///
    /// ```rust
    /// use rquest::{Client, Emulation};
    /// use rquest_util::Emulation;
    ///
    /// let client = Client::builder()
    ///     .emulation(Emulation::Firefox128)
    ///     .build()
    ///     .unwrap();
    /// ```
    pub fn emulation<P>(mut self, factory: P) -> ClientBuilder
    where
        P: EmulationProviderFactory,
    {
        let mut emulation = factory.emulation();

        // apply default headers
        if let Some(mut headers) = emulation.default_headers {
            std::mem::swap(&mut self.config.headers, &mut headers);
        }

        // apply headers order
        if let Some(headers_order) = emulation.headers_order {
            std::mem::swap(&mut self.config.headers_order, &mut Some(headers_order));
        }

        // apply http1 config
        if let Some(http1_config) = emulation.http1_config.take() {
            let builder = self.config.builder.http1();
            apply_http1_config(builder, http1_config);
        }

        // apply http2 config
        if let Some(http2_config) = emulation.http2_config.take() {
            let builder = self.config.builder.http2();
            apply_http2_config(builder, http2_config)
        }

        // apply tls config
        std::mem::swap(&mut self.config.tls_config, &mut emulation.tls_config);
        self
    }

    /// Configures SSL/TLS certificate pinning for the client.
    ///
    /// This method allows you to specify a set of PEM-encoded certificates that the client
    /// will pin to, ensuring that only these certificates are trusted during SSL/TLS connections.
    /// This provides an additional layer of security by preventing man-in-the-middle (MITM) attacks,
    /// even if a malicious certificate is issued by a trusted Certificate Authority (CA).
    ///
    /// # Parameters
    ///
    /// - `certs`: An iterator of PEM-encoded certificates. Each certificate should be provided
    ///   as a byte slice (`&[u8]`).
    ///
    /// # How It Works
    ///
    /// SSL pinning ensures that the client only trusts the specified certificates, bypassing
    /// the system's default root certificate store. This is particularly useful in scenarios
    /// where:
    /// - You want to trust a specific self-signed certificate.
    /// - You want to restrict trust to a specific server's certificate, even if it is signed
    ///   by a public CA.
    ///
    /// The certificates provided to this method can be:
    /// - **Self-signed certificates**: Useful for internal systems or development environments.
    /// - **Server certificates**: The exact certificate presented by the server during the TLS handshake.
    /// - **Intermediate certificates**: Certificates in the chain between the server and the root CA.
    ///
    /// # Example
    ///
    /// ```rust
    /// use rquest::Client;
    ///
    /// let client = Client::builder()
    ///     .ssl_pinning(vec![
    ///         include_bytes!("certs/server_cert.pem"),
    ///         include_bytes!("certs/intermediate_cert.pem"),
    ///     ])
    ///     .build()
    ///     .unwrap();
    /// ```
    ///
    /// # Notes
    ///
    /// - If the server's certificate does not match any of the pinned certificates, the connection
    ///   will fail.
    /// - Ensure that the provided certificates are up-to-date. If the server's certificate changes
    ///   (e.g., due to expiration), you will need to update the pinned certificates in your client.
    /// - This method does not support public key pinning. If you need to pin to a public key instead
    ///   of a certificate, you will need to implement custom logic.
    ///
    /// # Errors
    ///
    /// If the provided certificates are invalid or cannot be parsed, this method will set an error
    /// in the builder, and the `build` method will return an error.
    pub fn ssl_pinning<C>(mut self, certs: C) -> ClientBuilder
    where
        C: IntoIterator,
        C::Item: AsRef<[u8]>,
    {
        match CertStore::from_pem_certs(certs) {
            Ok(store) => {
                self.config.cert_store = Some(Cow::Owned(store));
            }
            Err(err) => self.config.error = Some(err),
        }
        self
    }

    /// Controls the use of certificate validation.
    ///
    /// Defaults to `true`.
    ///
    /// # Warning
    ///
    /// You should think very carefully before using this method. If
    /// invalid certificates are trusted, *any* certificate for *any* site
    /// will be trusted for use. This includes expired certificates. This
    /// introduces significant vulnerabilities, and should only be used
    /// as a last resort.
    pub fn cert_verification(mut self, cert_verification: bool) -> ClientBuilder {
        self.config.cert_verification = Some(cert_verification);
        self
    }

    /// Sets the verify certificate store for the client.
    ///
    /// This method allows you to specify a custom verify certificate store to be used
    /// for TLS connections. By default, the system's verify certificate store is used.
    ///
    /// # Parameters
    ///
    /// - `store`: The verify certificate store to use. This can be a custom implementation
    ///   of the `IntoCertStore` trait or one of the predefined options.
    ///
    /// # Notes
    ///
    /// - Using a custom verify certificate store can be useful in scenarios where you need
    ///   to trust specific certificates that are not included in the system's default store.
    /// - Ensure that the provided verify certificate store is properly configured to avoid
    ///   potential security risks.
    pub fn cert_store<S>(mut self, store: S) -> ClientBuilder
    where
        S: IntoCertStore,
    {
        self.config.cert_store = store.into();
        self
    }

    /// Configures the use of Server Name Indication (SNI) when connecting.
    ///
    /// Defaults to `true`.
    pub fn tls_sni(mut self, tls_sni: bool) -> ClientBuilder {
        self.config.tls_sni = Some(tls_sni);
        self
    }

    /// Configures the use of hostname verification when connecting.
    ///
    /// Defaults to `true`.
    ///
    /// # Warning
    ///
    /// You should think very carefully before you use this method. If hostname verification is not
    /// used, *any* valid certificate for *any* site will be trusted for use from any other. This
    /// introduces a significant vulnerability to man-in-the-middle attacks.
    pub fn verify_hostname(mut self, verify_hostname: bool) -> ClientBuilder {
        self.config.verify_hostname = Some(verify_hostname);
        self
    }

    /// Set the minimum required TLS version for connections.
    ///
    /// By default the TLS backend's own default is used.
    pub fn min_tls_version(mut self, version: TlsVersion) -> ClientBuilder {
        self.config.min_tls_version = Some(version);
        self
    }

    /// Set the maximum allowed TLS version for connections.
    ///
    /// By default there's no maximum.
    pub fn max_tls_version(mut self, version: TlsVersion) -> ClientBuilder {
        self.config.max_tls_version = Some(version);
        self
    }

    /// Add TLS information as `TlsInfo` extension to responses.
    ///
    /// # Optional
    ///
    /// feature to be enabled.
    pub fn tls_info(mut self, tls_info: bool) -> ClientBuilder {
        self.config.tls_info = tls_info;
        self
    }

    /// Restrict the Client to be used with HTTPS only requests.
    ///
    /// Defaults to false.
    pub fn https_only(mut self, enabled: bool) -> ClientBuilder {
        self.config.https_only = enabled;
        self
    }

    // DNS options

    /// Enables the `hickory-dns` asynchronous resolver instead of the default threadpool-based `getaddrinfo`.
    ///
    /// By default, if the `hickory-dns` feature is enabled, this option is used.
    ///
    /// # Optional
    ///
    /// Requires the `hickory-dns` feature to be enabled.
    #[cfg(feature = "hickory-dns")]
    #[cfg_attr(docsrs, doc(cfg(feature = "hickory-dns")))]
    pub fn hickory_dns_strategy(mut self, strategy: LookupIpStrategy) -> ClientBuilder {
        self.config.dns_strategy = Some(strategy);
        self
    }

    /// Disables the hickory-dns async resolver.
    ///
    /// This method exists even if the optional `hickory-dns` feature is not enabled.
    /// This can be used to ensure a `Client` doesn't use the hickory-dns async resolver
    /// even if another dependency were to enable the optional `hickory-dns` feature.
    #[cfg(feature = "hickory-dns")]
    #[cfg_attr(docsrs, doc(cfg(feature = "hickory-dns")))]
    pub fn no_hickory_dns(mut self) -> ClientBuilder {
        self.config.hickory_dns = false;
        self
    }

    /// Override DNS resolution for specific domains to a particular IP address.
    ///
    /// Warning
    ///
    /// Since the DNS protocol has no notion of ports, if you wish to send
    /// traffic to a particular port you must include this port in the URL
    /// itself, any port in the overridden addr will be ignored and traffic sent
    /// to the conventional port for the given scheme (e.g. 80 for http).
    pub fn resolve(self, domain: &str, addr: SocketAddr) -> ClientBuilder {
        self.resolve_to_addrs(domain, &[addr])
    }

    /// Override DNS resolution for specific domains to particular IP addresses.
    ///
    /// Warning
    ///
    /// Since the DNS protocol has no notion of ports, if you wish to send
    /// traffic to a particular port you must include this port in the URL
    /// itself, any port in the overridden addresses will be ignored and traffic sent
    /// to the conventional port for the given scheme (e.g. 80 for http).
    pub fn resolve_to_addrs(mut self, domain: &str, addrs: &[SocketAddr]) -> ClientBuilder {
        self.config
            .dns_overrides
            .insert(domain.to_string(), addrs.to_vec());
        self
    }

    /// Override the DNS resolver implementation.
    ///
    /// Pass an `Arc` wrapping a trait object implementing `Resolve`.
    /// Overrides for specific names passed to `resolve` and `resolve_to_addrs` will
    /// still be applied on top of this resolver.
    pub fn dns_resolver<R: Resolve + 'static>(mut self, resolver: Arc<R>) -> ClientBuilder {
        self.config.dns_resolver = Some(resolver as _);
        self
    }

    /// Adds a new Tower [`Layer`](https://docs.rs/tower/latest/tower/trait.Layer.html) to the
    /// base connector [`Service`](https://docs.rs/tower/latest/tower/trait.Service.html) which
    /// is responsible for connection establishment.a
    ///
    /// Each subsequent invocation of this function will wrap previous layers.
    ///
    /// If configured, the `connect_timeout` will be the outermost layer.
    ///
    /// Example usage:
    /// ```
    /// use std::time::Duration;
    ///
    /// let client = rquest::Client::builder()
    ///                      // resolved to outermost layer, meaning while we are waiting on concurrency limit
    ///                      .connect_timeout(Duration::from_millis(200))
    ///                      // underneath the concurrency check, so only after concurrency limit lets us through
    ///                      .connector_layer(tower::timeout::TimeoutLayer::new(Duration::from_millis(50)))
    ///                      .connector_layer(tower::limit::concurrency::ConcurrencyLimitLayer::new(2))
    ///                      .build()
    ///                      .unwrap();
    /// ```
    ///
    pub fn connector_layer<L>(mut self, layer: L) -> ClientBuilder
    where
        L: Layer<BoxedConnectorService> + Clone + Send + Sync + 'static,
        L::Service:
            Service<Unnameable, Response = Conn, Error = BoxError> + Clone + Send + Sync + 'static,
        <L::Service as Service<Unnameable>>::Future: Send + 'static,
    {
        let layer = BoxCloneSyncServiceLayer::new(layer);
        self.config
            .connector_layers
            .get_or_insert_default()
            .push(layer);
        self
    }
}

impl Default for Client {
    fn default() -> Self {
        Self::new()
    }
}

impl Client {
    /// Constructs a new `Client`.
    ///
    /// # Panics
    ///
    /// This method panics if a TLS backend cannot be initialized, or the resolver
    /// cannot load the system configuration.
    ///
    /// Use `Client::builder()` if you wish to handle the failure as an `Error`
    /// instead of panicking.
    pub fn new() -> Client {
        ClientBuilder::new().build().expect("Client::new()")
    }

    /// Create a `ClientBuilder` specifically configured for WebSocket connections.
    ///
    /// This method configures the `ClientBuilder` to use HTTP/1.0 only, which is required for certain WebSocket connections.
    pub fn builder() -> ClientBuilder {
        ClientBuilder::new()
    }

    /// Convenience method to make a `GET` request to a URL.
    ///
    /// # Errors
    ///
    /// This method fails whenever the supplied `Url` cannot be parsed.
    pub fn get<U: IntoUrl>(&self, url: U) -> RequestBuilder {
        self.request(Method::GET, url)
    }

    /// Upgrades the [`RequestBuilder`] to perform a
    /// websocket handshake. This returns a wrapped type, so you must do
    /// this after you set up your request, and just before you send the
    /// request.
    #[cfg(feature = "websocket")]
    pub fn websocket<U: IntoUrl>(&self, url: U) -> crate::WebSocketRequestBuilder {
        crate::WebSocketRequestBuilder::new(self.request(Method::GET, url))
    }

    /// Convenience method to make a `POST` request to a URL.
    ///
    /// # Errors
    ///
    /// This method fails whenever the supplied `Url` cannot be parsed.
    pub fn post<U: IntoUrl>(&self, url: U) -> RequestBuilder {
        self.request(Method::POST, url)
    }

    /// Convenience method to make a `PUT` request to a URL.
    ///
    /// # Errors
    ///
    /// This method fails whenever the supplied `Url` cannot be parsed.
    pub fn put<U: IntoUrl>(&self, url: U) -> RequestBuilder {
        self.request(Method::PUT, url)
    }

    /// Convenience method to make a `PATCH` request to a URL.
    ///
    /// # Errors
    ///
    /// This method fails whenever the supplied `Url` cannot be parsed.
    pub fn patch<U: IntoUrl>(&self, url: U) -> RequestBuilder {
        self.request(Method::PATCH, url)
    }

    /// Convenience method to make a `DELETE` request to a URL.
    ///
    /// # Errors
    ///
    /// This method fails whenever the supplied `Url` cannot be parsed.
    pub fn delete<U: IntoUrl>(&self, url: U) -> RequestBuilder {
        self.request(Method::DELETE, url)
    }

    /// Convenience method to make a `HEAD` request to a URL.
    ///
    /// # Errors
    ///
    /// This method fails whenever the supplied `Url` cannot be parsed.
    pub fn head<U: IntoUrl>(&self, url: U) -> RequestBuilder {
        self.request(Method::HEAD, url)
    }

    /// Start building a `Request` with the `Method` and `Url`.
    ///
    /// Returns a `RequestBuilder`, which will allow setting headers and
    /// the request body before sending.
    ///
    /// # Errors
    ///
    /// This method fails whenever the supplied `Url` cannot be parsed.
    pub fn request<U: IntoUrl>(&self, method: Method, url: U) -> RequestBuilder {
        let req = url.into_url().map(move |url| Request::new(method, url));
        RequestBuilder::new(self.clone(), req)
    }

    /// Executes a `Request`.
    ///
    /// A `Request` can be built manually with `Request::new()` or obtained
    /// from a RequestBuilder with `RequestBuilder::build()`.
    ///
    /// You should prefer to use the `RequestBuilder` and
    /// `RequestBuilder::send()`.
    ///
    /// # Errors
    ///
    /// This method fails if there was an error while sending request,
    /// redirect loop was detected or redirect limit was exhausted.
    pub fn execute(&self, request: Request) -> impl Future<Output = Result<Response, Error>> {
        self.execute_request(request)
    }

    pub(super) fn execute_request(&self, req: Request) -> Pending {
        let (
            method,
            url,
            mut headers,
            body,
            timeout,
            read_timeout,
            version,
            redirect,
            _allow_compression,
            network_scheme,
            protocal,
        ) = req.pieces();

        // get the scheme of the URL
        let scheme = url.scheme();

        // check if the scheme is supported
        if scheme != "http" && scheme != "https" {
            return Pending::new_err(error::url_bad_scheme(url));
        }

        let client = self.inner.load();

        // check if we're in https_only mode and check the scheme of the current URL
        if client.https_only && scheme != "https" {
            return Pending::new_err(error::url_bad_scheme(url));
        }

        // insert default headers in the request headers
        // without overwriting already appended headers.
        for name in client.headers.keys() {
            if !headers.contains_key(name) {
                for value in client.headers.get_all(name) {
                    headers.append(name, value.clone());
                }
            }
        }

        // add cookies from the cookie store.
        #[cfg(any(feature = "cookies", feature = "cookies-abstract"))]
        if let Some(cookie_store) = client.cookie_store.as_ref() {
            if !headers.contains_key(crate::header::COOKIE) {
                add_cookie_header(cookie_store, &mut headers, &url);
            }
        }

        // add accept-encoding header
        #[cfg(any(
            feature = "gzip",
            feature = "brotli",
            feature = "zstd",
            feature = "deflate"
        ))]
        if _allow_compression {
            add_accpet_encoding_header(&client.accepts, &mut headers);
        }

        // parse Uri from the Url
        let uri = match try_uri(&url) {
            Some(uri) => uri,
            None => return Pending::new_err(error::url_bad_uri(url)),
        };

        // reuse the body if possible
        let (reusable, body) = match body {
            Some(body) => {
                let (reusable, body) = body.try_reuse();
                (Some(reusable), body)
            }
            None => (None, Body::empty()),
        };

        client.proxy_auth(&uri, &mut headers);

        let network_scheme = client.network_scheme(&uri, network_scheme);
        let in_flight = {
            let res = InnerRequest::builder()
                .uri(uri)
                .method(method.clone())
                .headers(headers.clone())
                .headers_order(client.headers_order.as_deref())
                .version(version)
                .extension(protocal)
                .network_scheme(network_scheme.clone())
                .body(body);

            match res {
                Ok(req) => client.hyper.request(req),
                Err(err) => return Pending::new_err(error::builder(err)),
            }
        };

        let total_timeout = timeout
            .or(client.request_timeout)
            .map(tokio::time::sleep)
            .map(Box::pin);
        let read_timeout = read_timeout.or(client.read_timeout);
        let read_timeout_fut = read_timeout.map(tokio::time::sleep).map(Box::pin);

        Pending {
            inner: PendingInner::Request(PendingRequest {
                method,
                url,
                headers,
                body: reusable,
                version,
                urls: Vec::new(),
                http2_retry_count: 0,
                http2_max_retry_count: client.http2_max_retry_count,
                redirect,
                network_scheme,
                client,
                in_flight,
                total_timeout,
                read_timeout_fut,
                read_timeout,
            }),
        }
    }
}

impl Client {
    /// Retrieves the `User-Agent` header for this client.
    ///
    /// This method returns the `User-Agent` header value if it is set for this client.
    ///
    /// # Returns
    ///
    /// An `Option<HeaderValue>` containing the `User-Agent` header value if it is set, or `None` if it is not.
    #[inline]
    pub fn user_agent(&self) -> Option<HeaderValue> {
        self.inner.load().headers.get(USER_AGENT).cloned()
    }

    /// Retrieves a headers for this client.
    ///
    /// This method returns a `HeaderMap` containing the headers for this client.
    /// Note that this operation involves cloning the headers, which can be
    /// expensive if the header map is large.
    ///
    /// # Returns
    ///
    /// A `HeaderMap` containing the headers for this client.
    #[inline]
    pub fn headers(&self) -> HeaderMap {
        self.inner.load().headers.clone()
    }

    /// Returns a `String` of the header-value of all `Cookie` in a `Url`.
    #[cfg(any(feature = "cookies", feature = "cookies-abstract"))]
    pub fn get_cookies(&self, url: &Url) -> Option<HeaderValue> {
        self.inner
            .load()
            .cookie_store
            .as_ref()
            .and_then(|cookie_store| cookie_store.cookies(url))
    }

    /// Injects a 'Cookie' into the 'CookieStore' for the specified URL.
    ///
    /// This method accepts a collection of cookies, which can be either an owned
    /// vector (`Vec<HeaderValue>`) or a reference to a slice (`&[HeaderValue]`).
    /// It will convert the collection into an iterator and pass it to the
    /// `cookie_store` for processing.
    ///
    /// # Parameters
    /// - `url`: The URL associated with the cookies to be set.
    /// - `cookies`: A collection of `HeaderValue` items, either by reference or owned.
    ///
    /// This method ensures that cookies are only set if at least one cookie
    /// exists in the collection.
    #[cfg(any(feature = "cookies", feature = "cookies-abstract"))]
    pub fn set_cookies<C>(&self, url: &Url, cookies: C)
    where
        C: AsRef<[HeaderValue]>,
    {
        if let Some(ref cookie_store) = self.inner.load().cookie_store {
            let mut cookies = cookies.as_ref().iter().peekable();
            if cookies.peek().is_some() {
                cookie_store.set_cookies(url, &mut cookies);
            }
        }
    }

    /// Inserts a cookie into the `CookieStore` for the specified URL.
    ///
    /// # Note
    ///
    /// This method requires the `cookies` feature to be enabled.
    #[cfg(any(feature = "cookies", feature = "cookies-abstract"))]
    pub fn set_cookie<'c, C>(&self, url: &Url, cookie: C)
    where
        C: cookie::IntoCookie + 'c,
    {
        if let Some(ref cookie_store) = self.inner.load().cookie_store {
            cookie_store.set_cookie(url, &cookie);
        }
    }

    /// Removes a cookie from the `CookieStore` for the specified URL.
    ///
    /// This method deletes a cookie with the given name from the client's `CookieStore`
    /// for the specified URL. It can be useful in scenarios where you want to remove
    /// specific cookies to reset the client's state or ensure that certain cookies are
    /// not sent with subsequent requests.
    ///
    /// # Parameters
    ///
    /// - `url`: The URL associated with the cookie to be removed.
    /// - `name`: The name of the cookie to be removed.
    ///
    /// # Note
    ///
    /// This method requires the `cookies` feature to be enabled.
    #[cfg(any(feature = "cookies", feature = "cookies-abstract"))]
    pub fn remove_cookie(&self, url: &Url, name: &str) {
        if let Some(ref cookie_store) = self.inner.load().cookie_store {
            cookie_store.remove(url, name);
        }
    }

    /// Clears all cookies from the `CookieStore`.
    ///
    /// This method removes all cookies stored in the client's `CookieStore`.
    /// It can be useful in scenarios where you want to reset the client's state
    /// or ensure that no cookies are sent with subsequent requests.
    ///
    /// # Note
    ///
    /// This method requires the `cookies` feature to be enabled.
    #[cfg(any(feature = "cookies", feature = "cookies-abstract"))]
    pub fn clear_cookies(&self) {
        if let Some(ref cookie_store) = self.inner.load().cookie_store {
            cookie_store.clear();
        }
    }

    /// Returns a `ClientUpdate` instance to modify the internal state of the `Client`.
    ///
    /// This method allows you to obtain a `ClientUpdate` instance, which provides methods
    /// to mutate the internal state of the `Client`. This is useful when you need to modify
    /// the client's configuration or state after it has been created.
    ///
    /// # Returns
    ///
    /// A `ClientUpdate<'_>` instance that can be used to modify the internal state of the `Client`.
    ///
    /// # Example
    ///
    /// ```rust
    /// let client = rquest::Client::new();
    /// client.update()
    ///     .headers(|headers| {
    ///         headers.insert("X-Custom-Header", HeaderValue::from_static("value"));
    ///     })
    ///     .apply()
    ///     .unwrap();
    /// ```
    #[inline]
    pub fn update(&self) -> ClientUpdate<'_> {
        ClientUpdate {
            inner: self.inner.as_ref(),
            current: (**self.inner.load()).clone(),
            emulation: None,
        }
    }

    /// Clones the `Client` into a new instance.
    ///
    /// This method creates a new instance of the `Client` by cloning its internal state.
    /// The cloned client will have the same configuration and state as the original client,
    /// but it will be a separate instance that can be used independently.
    /// Note that this will still share the connection pool with the original `Client`.
    ///
    /// # Example
    ///
    /// ```rust
    /// let client = rquest::Client::new();
    /// let cloned_client = client.cloned();
    /// // Use the cloned client independently
    /// ```
    #[inline]
    pub fn cloned(&self) -> Self {
        Self {
            inner: Arc::new(ArcSwap::from_pointee((**self.inner.load()).clone())),
        }
    }
}

impl tower_service::Service<Request> for Client {
    type Response = Response;
    type Error = Error;
    type Future = Pending;

    fn poll_ready(&mut self, _cx: &mut Context<'_>) -> Poll<Result<(), Self::Error>> {
        Poll::Ready(Ok(()))
    }

    fn call(&mut self, req: Request) -> Self::Future {
        self.execute_request(req)
    }
}

impl tower_service::Service<Request> for &'_ Client {
    type Response = Response;
    type Error = Error;
    type Future = Pending;

    fn poll_ready(&mut self, _cx: &mut Context<'_>) -> Poll<Result<(), Self::Error>> {
        Poll::Ready(Ok(()))
    }

    fn call(&mut self, req: Request) -> Self::Future {
        self.execute_request(req)
    }
}

#[derive(Clone)]
struct ClientRef {
    accepts: Accepts,
    #[cfg(any(feature = "cookies", feature = "cookies-abstract"))]
    cookie_store: Option<Arc<dyn cookie::CookieStore>>,
    headers: HeaderMap,
    headers_order: Option<Cow<'static, [HeaderName]>>,
    hyper: HyperClient<Connector, super::Body>,
    redirect: redirect::Policy,
    referer: bool,
    request_timeout: Option<Duration>,
    read_timeout: Option<Duration>,
    https_only: bool,
    http2_max_retry_count: usize,
    proxies: Vec<Proxy>,
    proxies_maybe_http_auth: bool,
    network_scheme: NetworkSchemeBuilder,
    alpn_protos: Option<AlpnProtos>,
    tls_sni: Option<bool>,
    verify_hostname: Option<bool>,
    cert_verification: Option<bool>,
    root_cert_store: Option<Cow<'static, CertStore>>,
    min_tls_version: Option<TlsVersion>,
    max_tls_version: Option<TlsVersion>,
}

impl ClientRef {
    #[inline]
    fn proxy_auth(&self, dst: &Uri, headers: &mut HeaderMap) {
        if !self.proxies_maybe_http_auth {
            return;
        }

        // Only set the header here if the destination scheme is 'http',
        // since otherwise, the header will be included in the CONNECT tunnel
        // request instead.
        if dst.scheme() != Some(&Scheme::HTTP) {
            return;
        }

        if headers.contains_key(PROXY_AUTHORIZATION) {
            return;
        }

        // Find the first proxy that matches the destination URI
        // If a matching proxy provides an HTTP basic auth header, insert it into the headers
        for proxy in self.proxies.iter() {
            if proxy.is_match(dst) {
                if let Some(header) = proxy.http_basic_auth(dst) {
                    headers.insert(PROXY_AUTHORIZATION, header);
                }

                if let Some(http_headers) = proxy.http_headers() {
                    headers.extend(http_headers);
                }

                break;
            }
        }
    }

    #[inline]
    fn network_scheme(&self, uri: &Uri, default: NetworkScheme) -> NetworkScheme {
        if matches!(default, NetworkScheme::Default) {
            let mut builder = self.network_scheme.clone();

            // iterate over the client's proxies and use the first valid one
            for proxy in self.proxies.iter() {
                if let Some(proxy_scheme) = proxy.intercept(uri) {
                    builder.proxy_scheme(proxy_scheme);
                }
            }

            return builder.build();
        }

        default
    }
}

impl_debug!(ClientRef,{
    accepts,
    headers,
    headers_order,
    hyper,
    redirect,
    referer,
    request_timeout,
    read_timeout,
    https_only,
    http2_max_retry_count,
    proxies,
    network_scheme,
    cert_verification
});

/// A mutable reference to a `ClientRef`.
///
/// This struct provides methods to mutate the state of a `ClientRef`.
#[derive(Debug)]
pub struct ClientUpdate<'c> {
    inner: &'c ArcSwap<ClientRef>,
    current: ClientRef,
    emulation: Option<EmulationProvider>,
}

impl<'c> ClientUpdate<'c> {
    /// Modifies the headers for this client using the provided closure.
    #[inline]
    pub fn headers<F>(mut self, f: F) -> ClientUpdate<'c>
    where
        F: FnOnce(&mut HeaderMap),
    {
        f(&mut self.current.headers);
        self
    }

    /// Sets the headers order for this client.
    #[inline]
    pub fn headers_order<T>(mut self, order: T) -> ClientUpdate<'c>
    where
        T: Into<Cow<'static, [HeaderName]>>,
    {
        std::mem::swap(&mut self.current.headers_order, &mut Some(order.into()));
        self
    }

    /// Set the cookie provider for this client.
    #[cfg(any(feature = "cookies", feature = "cookies-abstract"))]
    #[inline]
    pub fn cookie_provider<C>(mut self, cookie_store: Arc<C>) -> ClientUpdate<'c>
    where
        C: cookie::CookieStore + 'static,
    {
        std::mem::swap(&mut self.current.cookie_store, &mut Some(cookie_store as _));
        self
    }

    /// Set that all sockets are bound to the configured address before connection.
    #[inline]
    pub fn local_address<T>(mut self, addr: T) -> ClientUpdate<'c>
    where
        T: Into<Option<IpAddr>>,
    {
        self.current.network_scheme.address(addr.into());
        self
    }

    /// Set that all sockets are bound to the configured IPv4 or IPv6 address
    /// (depending on host's preferences) before connection.
    #[inline]
    pub fn local_addresses<V4, V6>(mut self, ipv4: V4, ipv6: V6) -> ClientUpdate<'c>
    where
        V4: Into<Option<Ipv4Addr>>,
        V6: Into<Option<Ipv6Addr>>,
    {
        self.current.network_scheme.addresses(ipv4, ipv6);
        self
    }

    /// Bind to an interface by `SO_BINDTODEVICE`.
    #[cfg(any(
        target_os = "android",
        target_os = "fuchsia",
        target_os = "linux",
        all(
            feature = "apple-network-device-binding",
            any(
                target_os = "ios",
                target_os = "visionos",
                target_os = "macos",
                target_os = "tvos",
                target_os = "watchos",
            )
        )
    ))]
    #[inline]
    pub fn interface<T>(mut self, interface: T) -> ClientUpdate<'c>
    where
        T: Into<Cow<'static, str>>,
    {
        self.current.network_scheme.interface(interface);
        self
    }

    /// Sets the proxies for this client in a thread-safe manner and returns the old proxies.
    ///
    /// This method allows you to set the proxies for the client, ensuring thread safety. It will
    /// replace the current proxies with the provided ones and return the old proxies, if any.
    #[inline]
    pub fn proxies<P>(mut self, proxies: P) -> ClientUpdate<'c>
    where
        P: IntoIterator,
        P::Item: Into<Proxy>,
    {
        let proxies = proxies.into_iter().map(Into::into).collect::<Vec<Proxy>>();
        self.current.proxies_maybe_http_auth = proxies.iter().any(Proxy::maybe_has_http_auth);
        self.current.proxies = proxies;
        self
    }

    /// Clears the proxies for this client in a thread-safe manner and returns the old proxies.
    ///
    /// This method allows you to clear the proxies for the client, ensuring thread safety. It will
    /// remove the current proxies and return the old proxies, if any.
    #[inline]
    pub fn unset_proxies(mut self) -> ClientUpdate<'c> {
        self.current.proxies.clear();
        self.current.proxies_maybe_http_auth = false;
        self
    }

    /// Configures the client to emulation the specified HTTP context.
    ///
    /// This method sets the necessary headers, HTTP/1 and HTTP/2 configurations, and TLS config
    /// to use the specified HTTP context. It allows the client to mimic the behavior of different
    /// versions or setups, which can be useful for testing or ensuring compatibility with various environments.
    ///
    /// The configuration set by this method will have the highest priority, overriding any other
    /// config that may have been previously set.
    #[inline]
    pub fn emulation<P>(mut self, factory: P) -> ClientUpdate<'c>
    where
        P: EmulationProviderFactory,
    {
        let emulation = factory.emulation();
        self.emulation = Some(emulation);
        self
    }

    /// Applies the changes made to the `ClientUpdate` to the `Client`.
    #[inline]
    pub fn apply(self) -> Result<(), Error> {
        let mut current = self.current;

        if let Some(emulation) = self.emulation {
            // apply default headers
            if let Some(mut headers) = emulation.default_headers {
                std::mem::swap(&mut current.headers, &mut headers);
            }

            // apply headers order
            if let Some(headers_order) = emulation.headers_order {
                std::mem::swap(&mut current.headers_order, &mut Some(headers_order));
            }

            // apply http1 config
            if let Some(http1_config) = emulation.http1_config {
                apply_http1_config(current.hyper.http1(), http1_config);
            }

            // apply http2 config
            if let Some(http2_config) = emulation.http2_config {
                apply_http2_config(current.hyper.http2(), http2_config);
            }

            // apply tls config
            if let Some(mut tls_config) = emulation.tls_config {
                if let Some(alpn_protos) = current.alpn_protos {
                    tls_config.alpn_protos = alpn_protos;
                }

                if let Some(tls_sni) = current.tls_sni {
                    tls_config.tls_sni = tls_sni;
                }

                if let Some(verify_hostname) = current.verify_hostname {
                    tls_config.verify_hostname = verify_hostname;
                }

                if let Some(cert_verification) = current.cert_verification {
                    tls_config.cert_verification = cert_verification;
                }

                if current.root_cert_store.is_some() {
                    tls_config.cert_store = current.root_cert_store.clone();
                }

                if current.min_tls_version.is_some() {
                    tls_config.min_tls_version = current.min_tls_version;
                }

                if current.max_tls_version.is_some() {
                    tls_config.max_tls_version = current.max_tls_version;
                }

                let connector = BoringTlsConnector::new(tls_config)?;
                current.hyper.connector_mut().set_connector(connector);
            }
        }

        self.inner.store(Arc::new(current));
        Ok(())
    }
}

pin_project! {
    pub struct Pending {
        #[pin]
        inner: PendingInner,
    }
}

enum PendingInner {
    Request(PendingRequest),
    Error(Option<Error>),
}

pin_project! {
    struct PendingRequest {
        method: Method,
        url: Url,
        headers: HeaderMap,
        body: Option<Option<Bytes>>,
        version: Option<Version>,
        urls: Vec<Url>,
        http2_retry_count: usize,
        http2_max_retry_count: usize,
        redirect: Option<redirect::Policy>,
        network_scheme: NetworkScheme,
        client: Guard<Arc<ClientRef>>,
        #[pin]
        in_flight: HyperResponseFuture,
        #[pin]
        total_timeout: Option<Pin<Box<Sleep>>>,
        #[pin]
        read_timeout_fut: Option<Pin<Box<Sleep>>>,
        read_timeout: Option<Duration>,
    }
}

impl PendingRequest {
    #[inline]
    fn in_flight(self: Pin<&mut Self>) -> Pin<&mut HyperResponseFuture> {
        self.project().in_flight
    }

    #[inline]
    fn total_timeout(self: Pin<&mut Self>) -> Pin<&mut Option<Pin<Box<Sleep>>>> {
        self.project().total_timeout
    }

    #[inline]
    fn read_timeout(self: Pin<&mut Self>) -> Pin<&mut Option<Pin<Box<Sleep>>>> {
        self.project().read_timeout_fut
    }

    #[inline]
    fn urls(self: Pin<&mut Self>) -> &mut Vec<Url> {
        self.project().urls
    }

    #[inline]
    fn headers(self: Pin<&mut Self>) -> &mut HeaderMap {
        self.project().headers
    }

    fn retry_error(mut self: Pin<&mut Self>, err: &(dyn std::error::Error + 'static)) -> bool {
        if !is_retryable_error(err) {
            return false;
        }

        trace!("can retry {:?}", err);

        let body = match self.body {
            Some(Some(ref body)) => Body::reusable(body.clone()),
            Some(None) => {
                debug!("error was retryable, but body not reusable");
                return false;
            }
            None => Body::empty(),
        };

        if self.http2_retry_count >= self.http2_max_retry_count {
            trace!("retry count too high");
            return false;
        }
        self.http2_retry_count += 1;

        let uri = match try_uri(&self.url) {
            Some(uri) => uri,
            None => {
                debug!("a parsed Url should always be a valid Uri: {}", self.url);
                return false;
            }
        };

        *self.as_mut().in_flight().get_mut() = {
            let res = InnerRequest::builder()
                .uri(uri)
                .method(self.method.clone())
                .headers(self.headers.clone())
                .headers_order(self.client.headers_order.as_deref())
                .version(self.version)
                .network_scheme(self.network_scheme.clone())
                .body(body);

            if let Ok(req) = res {
                self.client.hyper.request(req)
            } else {
                log::trace!("error request build");
                return false;
            }
        };

        true
    }
}

impl Pending {
    pub(super) fn new_err(err: Error) -> Pending {
        Pending {
            inner: PendingInner::Error(Some(err)),
        }
    }

    fn inner(self: Pin<&mut Self>) -> Pin<&mut PendingInner> {
        self.project().inner
    }
}

impl Future for Pending {
    type Output = Result<Response, Error>;

    fn poll(self: Pin<&mut Self>, cx: &mut Context<'_>) -> Poll<Self::Output> {
        let inner = self.inner();
        match inner.get_mut() {
            PendingInner::Request(req) => Pin::new(req).poll(cx),
            PendingInner::Error(err) => Poll::Ready(Err(err
                .take()
                .unwrap_or_else(|| error::request("Pending error polled more than once")))),
        }
    }
}

impl Future for PendingRequest {
    type Output = Result<Response, Error>;

    fn poll(mut self: Pin<&mut Self>, cx: &mut Context<'_>) -> Poll<Self::Output> {
        if let Some(delay) = self.as_mut().total_timeout().as_mut().as_pin_mut() {
            if let Poll::Ready(()) = delay.poll(cx) {
                return Poll::Ready(Err(
                    error::request(error::TimedOut).with_url(self.url.clone())
                ));
            }
        }

        if let Some(delay) = self.as_mut().read_timeout().as_mut().as_pin_mut() {
            if let Poll::Ready(()) = delay.poll(cx) {
                return Poll::Ready(Err(
                    error::request(error::TimedOut).with_url(self.url.clone())
                ));
            }
        }

        loop {
            let res = {
                let r = self.as_mut().in_flight().get_mut();
                match Pin::new(r).poll(cx) {
                    Poll::Ready(Err(e)) => {
                        if self.as_mut().retry_error(&e) {
                            continue;
                        }
                        return Poll::Ready(Err(error::request(e).with_url(self.url.clone())));
                    }
                    Poll::Ready(Ok(res)) => res.map(super::body::boxed),
                    Poll::Pending => return Poll::Pending,
                }
            };

            #[cfg(any(feature = "cookies", feature = "cookies-abstract"))]
            {
                if let Some(cookie_store) = self.client.cookie_store.as_ref() {
                    let mut cookies =
                        cookie::extract_response_cookie_headers(res.headers()).peekable();
                    if cookies.peek().is_some() {
                        cookie_store.set_cookies(&self.url, &mut cookies);
                    }
                }
            }

            let previous_method = self.method.clone();

            let should_redirect = match res.status() {
                StatusCode::MOVED_PERMANENTLY | StatusCode::FOUND | StatusCode::SEE_OTHER => {
                    self.body = None;
                    for header in &[
                        TRANSFER_ENCODING,
                        CONTENT_ENCODING,
                        CONTENT_TYPE,
                        CONTENT_LENGTH,
                    ] {
                        self.headers.remove(header);
                    }

                    match self.method {
                        Method::GET | Method::HEAD => {}
                        _ => {
                            self.method = Method::GET;
                        }
                    }
                    true
                }
                StatusCode::TEMPORARY_REDIRECT | StatusCode::PERMANENT_REDIRECT => {
                    match self.body {
                        Some(Some(_)) | None => true,
                        Some(None) => false,
                    }
                }
                _ => false,
            };

            if should_redirect {
                let loc = res.headers().get(LOCATION).and_then(|val| {
                    let loc = (|| -> Option<Url> {
                        // Some sites may send a utf-8 Location header,
                        // even though we're supposed to treat those bytes
                        // as opaque, we'll check specifically for utf8.
                        self.url
                            .join(std::str::from_utf8(val.as_bytes()).ok()?)
                            .ok()
                    })();

                    // Check that the `url` is also a valid `http::Uri`.
                    //
                    // If not, just log it and skip the redirect.
                    let loc = loc.and_then(|url| {
                        if try_uri(&url).is_some() {
                            Some(url)
                        } else {
                            None
                        }
                    });

                    if loc.is_none() {
                        debug!("Location header had invalid URI: {:?}", val);
                    }
                    loc
                });
                if let Some(loc) = loc {
                    if self.client.referer {
                        if let Some(referer) = make_referer(&loc, &self.url) {
                            self.headers.insert(REFERER, referer);
                        }
                    }
                    let url = self.url.clone();
                    self.as_mut().urls().push(url);

                    let action = self
                        .redirect
                        .as_ref()
                        .unwrap_or(&self.client.redirect)
                        .check(
                            res.status(),
                            &self.method,
                            &loc,
                            &previous_method,
                            &self.urls,
                        );

                    match action {
                        redirect::ActionKind::Follow => {
                            debug!("redirecting '{}' to '{}'", self.url, loc);

                            if loc.scheme() != "http" && loc.scheme() != "https" {
                                return Poll::Ready(Err(error::url_bad_scheme(loc)));
                            }

                            if self.client.https_only && loc.scheme() != "https" {
                                return Poll::Ready(Err(error::redirect(
                                    error::url_bad_scheme(loc.clone()),
                                    loc,
                                )));
                            }

                            self.url = loc;
                            let mut headers =
                                std::mem::replace(self.as_mut().headers(), HeaderMap::new());

                            redirect::Policy::remove_sensitive_headers(
                                &mut headers,
                                &self.url,
                                &self.urls,
                            );

                            let uri = match try_uri(&self.url) {
                                Some(uri) => uri,
                                None => {
                                    return Poll::Ready(Err(error::url_bad_uri(self.url.clone())));
                                }
                            };

                            let body = match self.body {
                                Some(Some(ref body)) => Body::reusable(body.clone()),
                                _ => Body::empty(),
                            };

                            // Add cookies from the cookie store.
                            #[cfg(any(feature = "cookies", feature = "cookies-abstract"))]
                            if let Some(cookie_store) = self.client.cookie_store.as_ref() {
                                add_cookie_header(cookie_store, &mut headers, &self.url);
                            }

                            *self.as_mut().in_flight().get_mut() = {
                                let req = InnerRequest::builder()
                                    .uri(uri)
                                    .method(self.method.clone())
                                    .headers(headers.clone())
                                    .headers_order(self.client.headers_order.as_deref())
                                    .version(self.version)
                                    .network_scheme(self.network_scheme.clone())
                                    .body(body)?;

                                std::mem::swap(self.as_mut().headers(), &mut headers);
                                self.client.hyper.request(req)
                            };

                            continue;
                        }
                        redirect::ActionKind::Stop => {
                            debug!("redirect policy disallowed redirection to '{}'", loc);
                        }
                        redirect::ActionKind::Error(err) => {
                            return Poll::Ready(Err(error::redirect(err, self.url.clone())));
                        }
                    }
                }
            }

            let res = Response::new(
                res,
                self.url.clone(),
                self.client.accepts,
                self.total_timeout.take(),
                self.read_timeout,
            );
            return Poll::Ready(Ok(res));
        }
    }
}

fn is_retryable_error(err: &(dyn std::error::Error + 'static)) -> bool {
    // pop the legacy::Error
    let err = if let Some(err) = err.source() {
        err
    } else {
        return false;
    };

    if let Some(cause) = err.source() {
        if let Some(err) = cause.downcast_ref::<hyper2::h2::Error>() {
            // They sent us a graceful shutdown, try with a new connection!
            if err.is_go_away()
                && err.is_remote()
                && err.reason() == Some(hyper2::h2::Reason::NO_ERROR)
            {
                return true;
            }

            // REFUSED_STREAM was sent from the server, which is safe to retry.
            // https://www.rfc-editor.org/rfc/rfc9113.html#section-8.7-3.2
            if err.is_reset()
                && err.is_remote()
                && err.reason() == Some(hyper2::h2::Reason::REFUSED_STREAM)
            {
                return true;
            }
        }
    }
    false
}

fn make_referer(next: &Url, previous: &Url) -> Option<HeaderValue> {
    if next.scheme() == "http" && previous.scheme() == "https" {
        return None;
    }

    let mut referer = previous.clone();
    let _ = referer.set_username("");
    let _ = referer.set_password(None);
    referer.set_fragment(None);
    referer.as_str().parse().ok()
}

#[cfg(any(feature = "cookies", feature = "cookies-abstract"))]
<<<<<<< HEAD
fn add_cookie_header(headers: &mut HeaderMap, cookie_store: &dyn cookie::CookieStore, url: &Url) {
    #[cfg(not(feature = "cookies-multiple"))]
=======
fn add_cookie_header(
    cookie_store: &Arc<dyn cookie::CookieStore>,
    headers: &mut HeaderMap,
    url: &Url,
) {
>>>>>>> dc2c1483
    if let Some(header) = cookie_store.cookies(url) {
        headers.insert(crate::header::COOKIE, header);
    }

    #[cfg(feature = "cookies-multiple")]
    if let Some(cookies) = cookie_store.cookies_multiple(url) {
        for header in cookies {
            headers.append(crate::header::COOKIE, header);
        }
    }
}

#[cfg(any(
    feature = "gzip",
    feature = "brotli",
    feature = "zstd",
    feature = "deflate"
))]
fn add_accpet_encoding_header(accepts: &Accepts, headers: &mut HeaderMap) {
    if let Some(accept_encoding) = accepts.as_str() {
        if !headers.contains_key(crate::header::ACCEPT_ENCODING)
            && !headers.contains_key(crate::header::RANGE)
        {
            headers.insert(
                crate::header::ACCEPT_ENCODING,
                HeaderValue::from_static(accept_encoding),
            );
        }
    }
}

fn apply_http1_config(mut builder: Http1Builder<'_>, http1: Http1Config) {
    builder
        .http09_responses(http1.http09_responses)
        .max_headers(http1.max_headers)
        .max_buf_size(http1.max_buf_size)
        .read_buf_exact_size(http1.read_buf_exact_size)
        .preserve_header_case(http1.preserve_header_case)
        .title_case_headers(http1.title_case_headers)
        .ignore_invalid_headers_in_responses(http1.ignore_invalid_headers_in_responses)
        .allow_spaces_after_header_name_in_responses(
            http1.allow_spaces_after_header_name_in_responses,
        )
        .allow_obsolete_multiline_headers_in_responses(
            http1.allow_obsolete_multiline_headers_in_responses,
        );

    if let Some(writev) = http1.writev {
        builder.writev(writev);
    }
}

fn apply_http2_config(mut builder: Http2Builder<'_>, http2: Http2Config) {
    builder
        .initial_stream_id(http2.initial_stream_id)
        .initial_stream_window_size(http2.initial_stream_window_size)
        .initial_connection_window_size(http2.initial_connection_window_size)
        .max_concurrent_streams(http2.max_concurrent_streams)
        .header_table_size(http2.header_table_size)
        .max_frame_size(http2.max_frame_size)
        .headers_priority(http2.headers_priority)
        .headers_pseudo_order(http2.headers_pseudo_order)
        .settings_order(http2.settings_order)
        .priority(http2.priority);

    if let Some(max_header_list_size) = http2.max_header_list_size {
        builder.max_header_list_size(max_header_list_size);
    }

    if let Some(enable_push) = http2.enable_push {
        builder.enable_push(enable_push);
    }

    if let Some(unknown_setting8) = http2.unknown_setting8 {
        builder.unknown_setting8(unknown_setting8);
    }

    if let Some(unknown_setting9) = http2.unknown_setting9 {
        builder.unknown_setting9(unknown_setting9);
    }
}<|MERGE_RESOLUTION|>--- conflicted
+++ resolved
@@ -2406,16 +2406,11 @@
 }
 
 #[cfg(any(feature = "cookies", feature = "cookies-abstract"))]
-<<<<<<< HEAD
-fn add_cookie_header(headers: &mut HeaderMap, cookie_store: &dyn cookie::CookieStore, url: &Url) {
-    #[cfg(not(feature = "cookies-multiple"))]
-=======
 fn add_cookie_header(
     cookie_store: &Arc<dyn cookie::CookieStore>,
     headers: &mut HeaderMap,
     url: &Url,
 ) {
->>>>>>> dc2c1483
     if let Some(header) = cookie_store.cookies(url) {
         headers.insert(crate::header::COOKIE, header);
     }
