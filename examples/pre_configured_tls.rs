use boring::ssl::{SslConnector, SslCurve, SslMethod, SslOptions};
use http::{header, HeaderValue};
use rquest::{
    tls::{Http2Settings, ImpersonateSettings, TlsSettings, Version},
    HttpVersionPref,
};
use rquest::{PseudoOrder::*, SettingsOrder::*};

#[tokio::main]
async fn main() -> Result<(), rquest::Error> {
    // Create a pre-configured TLS settings
    let settings = ImpersonateSettings::builder()
        .tls(
            TlsSettings::builder()
                .connector(Box::new(|| {
                    let mut builder = SslConnector::builder(SslMethod::tls_client())?;
                    builder.set_curves(&[SslCurve::SECP224R1, SslCurve::SECP521R1])?;
                    builder.set_options(SslOptions::NO_TICKET);
                    Ok(builder)
                }))
                .tls_sni(true)
                .http_version_pref(HttpVersionPref::All)
                .application_settings(true)
                .pre_shared_key(true)
                .enable_ech_grease(true)
                .permute_extensions(true)
                .min_tls_version(Version::TLS_1_0)
                .max_tls_version(Version::TLS_1_3)
<<<<<<< HEAD
                .sigalgs_list(
                    [
                        "ECDSA_SECP256R1_SHA256".to_lowercase(),
                        "RSA_PSS_RSAE_SHA256".to_ascii_lowercase(),
                        "RSA_PKCS1_SHA256".to_ascii_lowercase(),
                        "ECDSA_SECP384R1_SHA384".to_ascii_lowercase(),
                        "RSA_PSS_RSAE_SHA384".to_ascii_lowercase(),
                        "RSA_PKCS1_SHA384".to_ascii_lowercase(),
                        "RSA_PSS_RSAE_SHA512".to_ascii_lowercase(),
                        "RSA_PKCS1_SHA512".to_ascii_lowercase(),
                    ]
                    .join(":"),
                )
=======
                .sigalgs_list([
                    "ECDSA_SECP256R1_SHA256".to_lowercase(),
                    "RSA_PSS_RSAE_SHA256".to_ascii_lowercase(),
                    "RSA_PKCS1_SHA256".to_ascii_lowercase(),
                    "ECDSA_SECP384R1_SHA384".to_ascii_lowercase(),
                    "RSA_PSS_RSAE_SHA384".to_ascii_lowercase(),
                    "RSA_PKCS1_SHA384".to_ascii_lowercase(),
                    "RSA_PSS_RSAE_SHA512".to_ascii_lowercase(),
                    "RSA_PKCS1_SHA512".to_ascii_lowercase(),
                ].join(":"))
>>>>>>> ef880a7f
                .build(),
        )
        .http2(
            Http2Settings::builder()
                .initial_stream_window_size(6291456)
                .initial_connection_window_size(15728640)
                .max_concurrent_streams(1000)
                .max_header_list_size(262144)
                .header_table_size(65536)
                .enable_push(false)
                .headers_priority((0, 255, true))
                .headers_pseudo_order([Method, Scheme, Authority, Path])
                .settings_order([
                    HeaderTableSize,
                    EnablePush,
                    MaxConcurrentStreams,
                    InitialWindowSize,
                    MaxFrameSize,
                    MaxHeaderListSize,
                    UnknownSetting8,
                    UnknownSetting9,
                ])
                .build(),
        )
        .headers(Box::new(|headers| {
            headers.insert(header::USER_AGENT, HeaderValue::from_static("rquest"));
        }))
        .build();

    // Build a client with pre-configured TLS settings
    let client = rquest::Client::builder()
        .use_preconfigured_tls(settings)
        .build()?;

    // Use the API you're already familiar with
    let resp = client.get("https://tls.peet.ws/api/all").send().await?;
    println!("{}", resp.text().await?);

    Ok(())
}<|MERGE_RESOLUTION|>--- conflicted
+++ resolved
@@ -26,7 +26,16 @@
                 .permute_extensions(true)
                 .min_tls_version(Version::TLS_1_0)
                 .max_tls_version(Version::TLS_1_3)
-<<<<<<< HEAD
+                .sigalgs_list([
+                    "ECDSA_SECP256R1_SHA256".to_lowercase(),
+                    "RSA_PSS_RSAE_SHA256".to_ascii_lowercase(),
+                    "RSA_PKCS1_SHA256".to_ascii_lowercase(),
+                    "ECDSA_SECP384R1_SHA384".to_ascii_lowercase(),
+                    "RSA_PSS_RSAE_SHA384".to_ascii_lowercase(),
+                    "RSA_PKCS1_SHA384".to_ascii_lowercase(),
+                    "RSA_PSS_RSAE_SHA512".to_ascii_lowercase(),
+                    "RSA_PKCS1_SHA512".to_ascii_lowercase(),
+                ].join(":"))
                 .sigalgs_list(
                     [
                         "ECDSA_SECP256R1_SHA256".to_lowercase(),
@@ -40,18 +49,6 @@
                     ]
                     .join(":"),
                 )
-=======
-                .sigalgs_list([
-                    "ECDSA_SECP256R1_SHA256".to_lowercase(),
-                    "RSA_PSS_RSAE_SHA256".to_ascii_lowercase(),
-                    "RSA_PKCS1_SHA256".to_ascii_lowercase(),
-                    "ECDSA_SECP384R1_SHA384".to_ascii_lowercase(),
-                    "RSA_PSS_RSAE_SHA384".to_ascii_lowercase(),
-                    "RSA_PKCS1_SHA384".to_ascii_lowercase(),
-                    "RSA_PSS_RSAE_SHA512".to_ascii_lowercase(),
-                    "RSA_PKCS1_SHA512".to_ascii_lowercase(),
-                ].join(":"))
->>>>>>> ef880a7f
                 .build(),
         )
         .http2(
